@echo off

if defined COMMON_ACTIVE (
   goto END
)

if "%1" == "--help" (
   echo common.bat [ARCHSUFFIX]
   echo "ARCHSUFFIX: win32, win32opt, amdwin64, amdwin64opt, ia64win, vista (default), vistaopt, zackel, zackelopt, angus, angusopt, yoroo, yorooopt, berrenda, berrendaopt, tamarau, tamarauopt,zebu, zebuopt mingw, mingwopt"
   pause
   goto END
)

if "%1" == "" (
  if not defined ARCHSUFFIX% set ARCHSUFFIX=zebuopt
) else (
  set ARCHSUFFIX=%1
)

set BASEARCHSUFFIX=%ARCHSUFFIX:opt=%

if not defined EXTERNLIBS (
   if not defined EXTERNLIBSROOT (
      echo EXTERNLIBS and EXTERNLIBSROOT are not set
      pause
      goto END
   ) else (
      set EXTERNLIBS=%EXTERNLIBSROOT%\%BASEARCHSUFFIX%
   )
)


if defined COVISEDIR goto COVISEDIR_IS_OK
REM to avoid problems with closing rounded bracket in IF-clause
REM work with GOTOs to set missing COVISEDIR

REM current working path looks like COVISEDIR
if exist "%CD%"\common.bat echo setting COVISEDIR to %CD%
if exist "%CD%"\common.bat set COVISEDIR=%CD%
if exist "%CD%"\common.bat goto COVISEDIR_IS_OK

REM see, if path where this script is called looks like COVISEDIR
REM accept path if common-base.bat seems to be at the right place
if exist "%~dp0"\bin\common-base.bat echo setting COVISEDIR to %~dp0
if exist "%~dp0"\bin\common-base.bat set COVISEDIR=%~dp0
if exist "%~dp0"\bin\common-base.bat goto COVISEDIR_IS_OK

REM else no suitable COVISEDIR found; abort
echo COVISEDIR is not set
pause
goto END

:COVISEDIR_IS_OK

if defined CADCV_DIR (
   cd /d %CADCV_DIR%\qmakehelp
   call qmakehelp.bat
   cd /d %COVISEDIR%
)

if not defined COFRAMEWORKDIR (
   set COFRAMEWORKDIR=%COVISEDIR%
)

if /I "%BASEARCHSUFFIX%" EQU "amdwin64" goto LABEL_SETENVIRONMENT
if /I "%BASEARCHSUFFIX%" EQU "ia64win"  goto LABEL_SETENVIRONMENT
if /I "%BASEARCHSUFFIX%" EQU "win32"    goto LABEL_SETENVIRONMENT
if /I "%BASEARCHSUFFIX%" EQU "vista"    goto LABEL_SETENVIRONMENT
if /I "%BASEARCHSUFFIX%" EQU "zackel"    goto LABEL_SETENVIRONMENT
if /I "%BASEARCHSUFFIX%" EQU "angus"    goto LABEL_SETENVIRONMENT
if /I "%BASEARCHSUFFIX%" EQU "yoroo"    goto LABEL_SETENVIRONMENT
if /I "%BASEARCHSUFFIX%" EQU "berrenda"    goto LABEL_SETENVIRONMENT
if /I "%BASEARCHSUFFIX%" EQU "tamarau"    goto LABEL_SETENVIRONMENT
if /I "%BASEARCHSUFFIX%" EQU "zebu"    goto LABEL_SETENVIRONMENT
if /I "%BASEARCHSUFFIX%" EQU "uwp"    goto LABEL_SETENVIRONMENT
if /I "%BASEARCHSUFFIX%" EQU "mingw"    goto LABEL_SETENVIRONMENT
if /I "%BASEARCHSUFFIX%" EQU "vcpkg"    goto LABEL_SETENVIRONMENT
echo ARCHSUFFIX %ARCHSUFFIX% is not supported!
echo common.bat [ARCHSUFFIX]
echo "ARCHSUFFIX: vcpkg, vcpkgopt, win32, win32opt, amdwin64, amdwin64opt, ia64win, vista (default), vistaopt, zackel, zackelopt, angus, angusopt, yoroo, yorooopt, berrenda, berrendaopt, tamarau, tamarauopt, zebu, zebuopt, mingw, mingwopt"
pause
goto END



:LABEL_SETENVIRONMENT

echo Environment settings for ARCHSUFFIX %ARCHSUFFIX%

cd /d %COVISEDIR%
         
if exist "%COVISEDIR%"\mysetenv.bat (
   call "%COVISEDIR%"\mysetenv.bat
   echo mysetenv.bat was included
)



rem   start microsoft development environment
rem   =======================================
rem
rem If VS2003 or VS2005 was installed in a non-standard location you have to set VCVARS32 !
rem 

set PROGFILES=%ProgramFiles%
if defined ProgramFiles(x86)  set PROGFILES=%ProgramFiles(x86)%
rem echo  %VS100COMNTOOLS%
cd

if "%BASEARCHSUFFIX%" EQU "zebu"  (
    set VC14_15=yes
) else if "%BASEARCHSUFFIX%" EQU "uwp"  (
    set VC14_15=yes
) else if "%BASEARCHSUFFIX%" EQU "vcpkg"  (
    set VC14_15=yes
)

if "%VC14_15%" EQU "yes" (
   if exist "C:\Program Files (x86)\Microsoft Visual Studio\2017\Community\Common7\Tools\VsDevCmd.bat" call "C:\Program Files (x86)\Microsoft Visual Studio\2017\Community\Common7\Tools\VsDevCmd.bat" -arch=x64
    
    if NOT defined VS150COMNTOOLS% (
    cd /d "%VS140COMNTOOLS%"\..\..\vc
	call vcvarsall.bat x64
    cd /d "%COVISEDIR%"\
	)
) else if "%BASEARCHSUFFIX%" EQU "win32" (
    call "%PROGFILES%"\"Microsoft Visual Studio .NET 2003"\Vc7\bin\vcvars32.bat
) else if "%BASEARCHSUFFIX%" EQU "vista" (
    call "%VS80COMNTOOLS%"\..\..\Vc\bin\vcvars32.bat"
) else if "%BASEARCHSUFFIX%" EQU "zackel" (
    cd /d "%VS90COMNTOOLS%"\..\..\vc
	call vcvarsall.bat x86
    cd /d "%COVISEDIR%"\
) else if "%BASEARCHSUFFIX%" EQU "yoroo" (
    cd /d "%VS100COMNTOOLS%"\..\..\vc
	call vcvarsall.bat x86
    cd /d "%COVISEDIR%"\
) else if "%BASEARCHSUFFIX%" EQU "tamarau" (
    cd /d "%VS110COMNTOOLS%"\..\..\vc
	call vcvarsall.bat x64
    cd /d "%COVISEDIR%"\
) else if "%BASEARCHSUFFIX%" EQU "berrenda" (
if defined VS110COMNTOOLS  (
    cd /d "%VS110COMNTOOLS%"\..\..\vc
	call vcvarsall.bat x64
) else (
    cd /d "%VS100COMNTOOLS%"\..\..\vc
	call vcvarsall.bat x64
	)
    cd /d "%COVISEDIR%"\
) else if "%BASEARCHSUFFIX%" EQU "angus" (
    cd /d "%VS90COMNTOOLS%"\..\..\vc
    call vcvarsall.bat x64
    cd /d "%COVISEDIR%"\
) else if "%BASEARCHSUFFIX%" EQU "amdwin64"   (
    cd /d "%VS80COMNTOOLS%"\..\..\vc
    call vcvarsall.bat x64
    cd /d "%COVISEDIR%"\
) else if defined VCVARS32 (
    call "%VCVARS32%"
)

if "%BASEARCHSUFFIX%" EQU "vcpkg" (
    if "%VCPKG_ROOT%" EQU "" (
        set "VCPKG_ROOT=C:\vcpkg"
    )
)

if "%BASEARCHSUFFIX%" EQU "vcpkg" (
    if NOT EXIST "%VCPKG_ROOT%\.vcpkg-root" (
        VCPKG_ROOT has to be set to the root directory of your vcpkg installation
        set VCPKG_ROOT=
    )
)

if "%BASEARCHSUFFIX%" EQU "vcpkg" (
    if "%VCPKG_ROOT%" NEQ "" (
        set "PATH=%VCPKG_ROOT%\installed\x64-windows\bin;%VCPKG_ROOT%;%PATH%"
        set "OSG_LIBRARY_PATH=%VCPKG_ROOT%\installed\x64-windows\tools\osg\osgPlugins-3.5.6"
    )
)

if "%ARCHSUFFIX%" EQU "vcpkg" (
    set "PATH=%VCPKG_ROOT%\installed\x64-windows\debug\bin;%PATH%"
)

if "%BASEARCHSUFFIX%" EQU "vcpkg" (
    goto FINALIZE
)

if not defined QT_HOME ( 
   REM QT_HOME is not set... check QTDIR
   IF not defined QTDIR (
     REM QTDIR is not set ! Try in EXTERNLIBS
     set "QT_HOME=%EXTERNLIBS%\qt5"
     set "QT_SHAREDHOME=%EXTERNLIBS%\qt5"
     set "QTDIR=%EXTERNLIBS%\qt5"
     set "QT_INCPATH=%EXTERNLIBS%\qt5\include"
     set "QT_LIBPATH=%EXTERNLIBS%\qt5\lib"
	 set "PATH=%EXTERNLIBS%\qt5\bin;%EXTERNLIBS%\qt5\lib;%PATH%"
	 set "QT_QPA_PLATFORM_PLUGIN_PATH=%EXTERNLIBS%\qt5\plugins\platforms"   rem tested for qt5 on win7, visual studio 2010
   ) ELSE (
     REM QTDIR is set so try to use it !
     REM Do a simple sanity-check...
     IF NOT EXIST "%QTDIR%\.qmake.cache" (
       echo *** WARNING: .qmake.cache NOT found !
       echo ***          Check QTDIR or simply do NOT set QT_HOME and QTDIR to use the version from EXTERNLIBS!
       pause
     )
     REM Set QT_HOME according to QTDIR. If User ignores any warnings before he will find himself in a world of pain! 
     set "QT_HOME=%QTDIR%"
     set "QT_SHAREDHOME=%QTDIR%"
     set "QT_INCPATH=%QTDIR%\include"
     set "QT_LIBPATH=%QTDIR%\lib"
	 set "PATH=%QTDIR%\bin;%QTDIR%\lib;%PATH%"
	 set "QT_QPA_PLATFORM_PLUGIN_PATH=%QTDIR%\plugins\platforms"  
   )
)

if not defined  OPENSCENEGRAPH_HOME (
   if exist %EXTERNLIBS%\OpenSceneGraph\bin\osgversion.exe (
     for /f %%v in ('%EXTERNLIBS%\OpenSceneGraph\bin\osgversion.exe --version-number') do @set OSG_VER_NUM=%%v
     for /f %%v in ('%EXTERNLIBS%\OpenSceneGraph\bin\osgversion.exe --so-number') do @set OSG_SO_VER=%%v
     for /f %%v in ('%EXTERNLIBS%\OpenSceneGraph\bin\osgversion.exe --openthreads-soversion-number') do @set OSG_OT_SO_VER=%%v
   )

   set "OPENSCENEGRAPH_HOME=%EXTERNLIBS%\OpenSceneGraph"
   set "OSG_DIR=%EXTERNLIBS%\OpenSceneGraph"
   set "OPENSCENEGRAPH_INCPATH=%EXTERNLIBS%\OpenSceneGraph\include"
   if "%USE_OPT_LIBS%" == "1" (
      set "OPENSCENEGRAPH_LIBS=%OSGNV_LIBS% -L%EXTERNLIBS%\OpenSceneGraph\lib -losg -losgDB -losgUtil -losgViewer -losgParticle -losgText -losgSim -losgGA -losgFX -lOpenThreads"
   ) else (
      set "OPENSCENEGRAPH_LIBS=%OSGNV_LIBS% -L%EXTERNLIBS%\OpenSceneGraph\lib -losgD -losgDBd -losgUtilD -losgViewerD -losgParticleD -losgTextD -losgSimD -losgGAd -losgFXd -lOpenThreadsD"
   )
)

if not defined ALVAR_HOME  (
   set "ALVAR_HOME=%EXTERNLIBS%\ALVAR"
   set "ALVAR_DEFINES=HAVE_ALVAR"
   set "ALVAR_INCPATH=%EXTERNLIBS%\ALVAR\include"
   set "ALVAR_PLUGIN_PATH=%EXTERNLIBS%\ALVAR\bin\alvarplugins"
   set "ALVAR_LIBRARY_PATH=%EXTERNLIBS%\ALVAR\bin"
   
   
   set "PATHADD=%PATHADD%;%EXTERNLIBS%\ALVAR\bin"
   if "%USE_OPT_LIBS%" == "1" (
      set "ALVAR_LIBS=-L%EXTERNLIBS%\ALVAR\lib -lALVARCollision -lALVARDynamics -lGIMPACTUtils -lLinearMath"
      set "OSGALVAR_LIBS=-L%EXTERNLIBS%\OpenSceneGraph\lib -losgbALVAR"
   ) else (
      set "ALVAR_LIBS=-L%EXTERNLIBS%\ALVAR\lib -lALVARCollisiond -lALVARDynamicsd -lGIMPACTUtilsd -lLinearMathd"
      set "OSGALVAR_LIBS=-L%EXTERNLIBS%\OpenSceneGraph\lib -losgbALVARd"
   )
)

if not defined CUDA_HOME  (
   if defined CUDA_BIN_PATHDONTBECAUSEOFSPACES  (
      REM set "CUDA_HOME=%CUDA_INC_PATH%\.."
      REM set "CUDA_INCPATH=%CUDA_INC_PATH%"
      set "CUDA_HOME=%EXTERNLIBS%\Cuda"
      set "CUDA_BIN_PATH=%EXTERNLIBS%\Cuda\bin"
      set "CUDA_INCPATH=%EXTERNLIBS%\Cuda\include"
      set "CUDA_DEFINES=HAVE_CUDA"
      set "CUDA_SDK_HOME=%EXTERNLIBS%\CUDA"
      set "CUDA_SDK_INCPATH=%EXTERNLIBS%\CUDA\include %EXTERNLIBS%\CUDA\common\inc"
      set "PATHADD=%PATHADD%;%CUDA_BIN_PATH%"
      if "%USE_OPT_LIBS%" == "1" (
	     set "PATHADD=%PATHADD%;%EXTERNLIBS%\Cuda\bin\win32\Release;%EXTERNLIBS%\cudpp\bin"
         set "CUDA_LIBS=-L%CUDA_LIB_PATH% -L%EXTERNLIBS%\Cuda\common\lib -lcuda -lcudart -lcutil32"
      ) else (
	     set "PATHADD=%PATHADD%;%EXTERNLIBS%\Cuda\bin\win32\Debug;%EXTERNLIBS%\cudpp\bin"
         set "CUDA_LIBS=-L%CUDA_LIB_PATH% -L%EXTERNLIBS%\Cuda\common\lib -lcuda -lcudart -lcutil32D"
      )
   ) else if exist %EXTERNLIBS%\Cuda (
      set "CUDA_HOME=%EXTERNLIBS%\Cuda"
      set "CUDA_BIN_PATH=%EXTERNLIBS%\Cuda\bin"
      set "CUDA_INCPATH=%EXTERNLIBS%\Cuda\include"
      set "CUDA_DEFINES=HAVE_CUDA"
      set "CUDA_SDK_HOME=%EXTERNLIBS%\CUDA"
      set "CUDA_SDK_INCPATH=%EXTERNLIBS%\CUDA\include %EXTERNLIBS%\CUDA\common\inc"
      set "PATHADD=%PATHADD%;%CUDA_BIN_PATH%"
      if "%USE_OPT_LIBS%" == "1" (
	     set "PATHADD=%PATHADD%;%EXTERNLIBS%\Cuda\bin\win32\Release"
         set "CUDA_LIBS=-L%EXTERNLIBS%\Cuda\lib -L%EXTERNLIBS%\Cuda\common\lib -lcuda -lcudart -lcutil64"
      ) else (
	     set "PATHADD=%PATHADD%;%EXTERNLIBS%\CUDA\bin\win32\Debug"
         set "CUDA_LIBS=-L%EXTERNLIBS%\Cuda\lib -L%EXTERNLIBS%\Cuda\common\lib -lcuda -lcudart -lcutil64D"
      )
   )
)

if not defined PYTHONHOME  (
   set "PYTHONHOME=%EXTERNLIBS%\..\shared\Python;%EXTERNLIBS%\Python"
   rem PYTHON_HOME is for compiling Python 
   rem  while PYTHONHOME is for executing Python and can consist of
   rem several different paths
   rem set "PYTHONPATH=%COVISEDIR%\%ARCHSUFFIX%\lib;%COVISEDIR%\Python"
   set "PYTHONPATH=%COVISEDIR%\%ARCHSUFFIX%\lib;%COVISEDIR%\Python;%COVISEDIR%\PYTHON\bin;%COVISEDIR%\PYTHON\bin\vr-prepare;%COVISEDIR%\PYTHON\bin\vr-prepare\converters;%COVISEDIR%\PYTHON\bin\vr-prepare\negotiator;%COVISEDIR%\PYTHON\bin\vr-prepare\negotiator\import;%EXTERNLIBS%\pyqt\modules;%EXTERNLIBS%\sip\modules"
   set "PATH=%PATH%;%EXTERNLIBS%\Python\DLLs;%EXTERNLIBS%\Python;%EXTERNLIBS%\Python\bin"
)


if not defined ALL_EXTLIBS ( 
  set "ALL_EXTLIBS=%EXTERNLIBS%\all"
  set "PATH=%EXTERNLIBS%\all;%PATH%"
)

if not defined HDF5_ROOT  (
   set "HDF5_ROOT=%EXTERNLIBS%\hdf5"
)
if not defined Qt5WebEngineWidgets_DIR  (
   set "Qt5WebEngineWidgets_DIR=%EXTERNLIBS%\qt5"
)

set PATH=%PATH%;%EXTERNLIBS%\bison\bin

:FINALIZE
set LOGNAME=covise
set PATH=%PATH%;%COVISEDIR%\%ARCHSUFFIX%\bin;%COVISEDIR%\%ARCHSUFFIX%\lib;%COVISEDIR%\bin;%COVISEDIR%\%ARCHSUFFIX%\bin\Renderer;%COVISEDIR%\%ARCHSUFFIX%\lib\opencover\plugins

if not defined COVISEDESTDIR   set COVISEDESTDIR=%COVISEDIR%
if not defined VV_SHADER_PATH  set VV_SHADER_PATH=%COVISEDIR%\src\3rdparty\deskvox\virvo\shader
if not defined COVISE_PATH (
   if "%COVISEDESTDIR%" EQU "%COVISEDIR%" (
       set "COVISE_PATH=%COVISEDIR%"
   ) else (
       set COVISE_PATH=%COVISEDESTDIR%;%COVISEDIR%
   )
)


set RM=rmdir /S /Q
if "%ARCHSUFFIX%" EQU "vista"  set COVISE_DEVELOPMENT=YES
if "%ARCHSUFFIX%" EQU "zackel"  set COVISE_DEVELOPMENT=YES
if "%ARCHSUFFIX%" EQU "angus"  set COVISE_DEVELOPMENT=YES
if "%ARCHSUFFIX%" EQU "yoroo"  set COVISE_DEVELOPMENT=YES
if "%ARCHSUFFIX%" EQU "berrenda"  set COVISE_DEVELOPMENT=YES
if "%ARCHSUFFIX%" EQU "tamarau"  set COVISE_DEVELOPMENT=YES
if "%ARCHSUFFIX%" EQU "zebu"  set COVISE_DEVELOPMENT=YES
if "%ARCHSUFFIX%" EQU "vcpkg"  set COVISE_DEVELOPMENT=YES
if "%ARCHSUFFIX%" EQU "mingw"  set COVISE_DEVELOPMENT=YES

set COMMON_ACTIVE=1
<<<<<<< HEAD
cd %COVISEDIR%
:END

=======

:END


cd /d %COVISEDIR%

>>>>>>> 19367fac
<|MERGE_RESOLUTION|>--- conflicted
+++ resolved
@@ -1,354 +1,346 @@
-@echo off
-
-if defined COMMON_ACTIVE (
-   goto END
-)
-
-if "%1" == "--help" (
-   echo common.bat [ARCHSUFFIX]
-   echo "ARCHSUFFIX: win32, win32opt, amdwin64, amdwin64opt, ia64win, vista (default), vistaopt, zackel, zackelopt, angus, angusopt, yoroo, yorooopt, berrenda, berrendaopt, tamarau, tamarauopt,zebu, zebuopt mingw, mingwopt"
-   pause
-   goto END
-)
-
-if "%1" == "" (
-  if not defined ARCHSUFFIX% set ARCHSUFFIX=zebuopt
-) else (
-  set ARCHSUFFIX=%1
-)
-
-set BASEARCHSUFFIX=%ARCHSUFFIX:opt=%
-
-if not defined EXTERNLIBS (
-   if not defined EXTERNLIBSROOT (
-      echo EXTERNLIBS and EXTERNLIBSROOT are not set
-      pause
-      goto END
-   ) else (
-      set EXTERNLIBS=%EXTERNLIBSROOT%\%BASEARCHSUFFIX%
-   )
-)
-
-
-if defined COVISEDIR goto COVISEDIR_IS_OK
-REM to avoid problems with closing rounded bracket in IF-clause
-REM work with GOTOs to set missing COVISEDIR
-
-REM current working path looks like COVISEDIR
-if exist "%CD%"\common.bat echo setting COVISEDIR to %CD%
-if exist "%CD%"\common.bat set COVISEDIR=%CD%
-if exist "%CD%"\common.bat goto COVISEDIR_IS_OK
-
-REM see, if path where this script is called looks like COVISEDIR
-REM accept path if common-base.bat seems to be at the right place
-if exist "%~dp0"\bin\common-base.bat echo setting COVISEDIR to %~dp0
-if exist "%~dp0"\bin\common-base.bat set COVISEDIR=%~dp0
-if exist "%~dp0"\bin\common-base.bat goto COVISEDIR_IS_OK
-
-REM else no suitable COVISEDIR found; abort
-echo COVISEDIR is not set
-pause
-goto END
-
-:COVISEDIR_IS_OK
-
-if defined CADCV_DIR (
-   cd /d %CADCV_DIR%\qmakehelp
-   call qmakehelp.bat
-   cd /d %COVISEDIR%
-)
-
-if not defined COFRAMEWORKDIR (
-   set COFRAMEWORKDIR=%COVISEDIR%
-)
-
-if /I "%BASEARCHSUFFIX%" EQU "amdwin64" goto LABEL_SETENVIRONMENT
-if /I "%BASEARCHSUFFIX%" EQU "ia64win"  goto LABEL_SETENVIRONMENT
-if /I "%BASEARCHSUFFIX%" EQU "win32"    goto LABEL_SETENVIRONMENT
-if /I "%BASEARCHSUFFIX%" EQU "vista"    goto LABEL_SETENVIRONMENT
-if /I "%BASEARCHSUFFIX%" EQU "zackel"    goto LABEL_SETENVIRONMENT
-if /I "%BASEARCHSUFFIX%" EQU "angus"    goto LABEL_SETENVIRONMENT
-if /I "%BASEARCHSUFFIX%" EQU "yoroo"    goto LABEL_SETENVIRONMENT
-if /I "%BASEARCHSUFFIX%" EQU "berrenda"    goto LABEL_SETENVIRONMENT
-if /I "%BASEARCHSUFFIX%" EQU "tamarau"    goto LABEL_SETENVIRONMENT
-if /I "%BASEARCHSUFFIX%" EQU "zebu"    goto LABEL_SETENVIRONMENT
-if /I "%BASEARCHSUFFIX%" EQU "uwp"    goto LABEL_SETENVIRONMENT
-if /I "%BASEARCHSUFFIX%" EQU "mingw"    goto LABEL_SETENVIRONMENT
-if /I "%BASEARCHSUFFIX%" EQU "vcpkg"    goto LABEL_SETENVIRONMENT
-echo ARCHSUFFIX %ARCHSUFFIX% is not supported!
-echo common.bat [ARCHSUFFIX]
-echo "ARCHSUFFIX: vcpkg, vcpkgopt, win32, win32opt, amdwin64, amdwin64opt, ia64win, vista (default), vistaopt, zackel, zackelopt, angus, angusopt, yoroo, yorooopt, berrenda, berrendaopt, tamarau, tamarauopt, zebu, zebuopt, mingw, mingwopt"
-pause
-goto END
-
-
-
-:LABEL_SETENVIRONMENT
-
-echo Environment settings for ARCHSUFFIX %ARCHSUFFIX%
-
-cd /d %COVISEDIR%
-         
-if exist "%COVISEDIR%"\mysetenv.bat (
-   call "%COVISEDIR%"\mysetenv.bat
-   echo mysetenv.bat was included
-)
-
-
-
-rem   start microsoft development environment
-rem   =======================================
-rem
-rem If VS2003 or VS2005 was installed in a non-standard location you have to set VCVARS32 !
-rem 
-
-set PROGFILES=%ProgramFiles%
-if defined ProgramFiles(x86)  set PROGFILES=%ProgramFiles(x86)%
-rem echo  %VS100COMNTOOLS%
-cd
-
-if "%BASEARCHSUFFIX%" EQU "zebu"  (
-    set VC14_15=yes
-) else if "%BASEARCHSUFFIX%" EQU "uwp"  (
-    set VC14_15=yes
-) else if "%BASEARCHSUFFIX%" EQU "vcpkg"  (
-    set VC14_15=yes
-)
-
-if "%VC14_15%" EQU "yes" (
-   if exist "C:\Program Files (x86)\Microsoft Visual Studio\2017\Community\Common7\Tools\VsDevCmd.bat" call "C:\Program Files (x86)\Microsoft Visual Studio\2017\Community\Common7\Tools\VsDevCmd.bat" -arch=x64
-    
-    if NOT defined VS150COMNTOOLS% (
-    cd /d "%VS140COMNTOOLS%"\..\..\vc
-	call vcvarsall.bat x64
-    cd /d "%COVISEDIR%"\
-	)
-) else if "%BASEARCHSUFFIX%" EQU "win32" (
-    call "%PROGFILES%"\"Microsoft Visual Studio .NET 2003"\Vc7\bin\vcvars32.bat
-) else if "%BASEARCHSUFFIX%" EQU "vista" (
-    call "%VS80COMNTOOLS%"\..\..\Vc\bin\vcvars32.bat"
-) else if "%BASEARCHSUFFIX%" EQU "zackel" (
-    cd /d "%VS90COMNTOOLS%"\..\..\vc
-	call vcvarsall.bat x86
-    cd /d "%COVISEDIR%"\
-) else if "%BASEARCHSUFFIX%" EQU "yoroo" (
-    cd /d "%VS100COMNTOOLS%"\..\..\vc
-	call vcvarsall.bat x86
-    cd /d "%COVISEDIR%"\
-) else if "%BASEARCHSUFFIX%" EQU "tamarau" (
-    cd /d "%VS110COMNTOOLS%"\..\..\vc
-	call vcvarsall.bat x64
-    cd /d "%COVISEDIR%"\
-) else if "%BASEARCHSUFFIX%" EQU "berrenda" (
-if defined VS110COMNTOOLS  (
-    cd /d "%VS110COMNTOOLS%"\..\..\vc
-	call vcvarsall.bat x64
-) else (
-    cd /d "%VS100COMNTOOLS%"\..\..\vc
-	call vcvarsall.bat x64
-	)
-    cd /d "%COVISEDIR%"\
-) else if "%BASEARCHSUFFIX%" EQU "angus" (
-    cd /d "%VS90COMNTOOLS%"\..\..\vc
-    call vcvarsall.bat x64
-    cd /d "%COVISEDIR%"\
-) else if "%BASEARCHSUFFIX%" EQU "amdwin64"   (
-    cd /d "%VS80COMNTOOLS%"\..\..\vc
-    call vcvarsall.bat x64
-    cd /d "%COVISEDIR%"\
-) else if defined VCVARS32 (
-    call "%VCVARS32%"
-)
-
-if "%BASEARCHSUFFIX%" EQU "vcpkg" (
-    if "%VCPKG_ROOT%" EQU "" (
-        set "VCPKG_ROOT=C:\vcpkg"
-    )
-)
-
-if "%BASEARCHSUFFIX%" EQU "vcpkg" (
-    if NOT EXIST "%VCPKG_ROOT%\.vcpkg-root" (
-        VCPKG_ROOT has to be set to the root directory of your vcpkg installation
-        set VCPKG_ROOT=
-    )
-)
-
-if "%BASEARCHSUFFIX%" EQU "vcpkg" (
-    if "%VCPKG_ROOT%" NEQ "" (
-        set "PATH=%VCPKG_ROOT%\installed\x64-windows\bin;%VCPKG_ROOT%;%PATH%"
-        set "OSG_LIBRARY_PATH=%VCPKG_ROOT%\installed\x64-windows\tools\osg\osgPlugins-3.5.6"
-    )
-)
-
-if "%ARCHSUFFIX%" EQU "vcpkg" (
-    set "PATH=%VCPKG_ROOT%\installed\x64-windows\debug\bin;%PATH%"
-)
-
-if "%BASEARCHSUFFIX%" EQU "vcpkg" (
-    goto FINALIZE
-)
-
-if not defined QT_HOME ( 
-   REM QT_HOME is not set... check QTDIR
-   IF not defined QTDIR (
-     REM QTDIR is not set ! Try in EXTERNLIBS
-     set "QT_HOME=%EXTERNLIBS%\qt5"
-     set "QT_SHAREDHOME=%EXTERNLIBS%\qt5"
-     set "QTDIR=%EXTERNLIBS%\qt5"
-     set "QT_INCPATH=%EXTERNLIBS%\qt5\include"
-     set "QT_LIBPATH=%EXTERNLIBS%\qt5\lib"
-	 set "PATH=%EXTERNLIBS%\qt5\bin;%EXTERNLIBS%\qt5\lib;%PATH%"
-	 set "QT_QPA_PLATFORM_PLUGIN_PATH=%EXTERNLIBS%\qt5\plugins\platforms"   rem tested for qt5 on win7, visual studio 2010
-   ) ELSE (
-     REM QTDIR is set so try to use it !
-     REM Do a simple sanity-check...
-     IF NOT EXIST "%QTDIR%\.qmake.cache" (
-       echo *** WARNING: .qmake.cache NOT found !
-       echo ***          Check QTDIR or simply do NOT set QT_HOME and QTDIR to use the version from EXTERNLIBS!
-       pause
-     )
-     REM Set QT_HOME according to QTDIR. If User ignores any warnings before he will find himself in a world of pain! 
-     set "QT_HOME=%QTDIR%"
-     set "QT_SHAREDHOME=%QTDIR%"
-     set "QT_INCPATH=%QTDIR%\include"
-     set "QT_LIBPATH=%QTDIR%\lib"
-	 set "PATH=%QTDIR%\bin;%QTDIR%\lib;%PATH%"
-	 set "QT_QPA_PLATFORM_PLUGIN_PATH=%QTDIR%\plugins\platforms"  
-   )
-)
-
-if not defined  OPENSCENEGRAPH_HOME (
-   if exist %EXTERNLIBS%\OpenSceneGraph\bin\osgversion.exe (
-     for /f %%v in ('%EXTERNLIBS%\OpenSceneGraph\bin\osgversion.exe --version-number') do @set OSG_VER_NUM=%%v
-     for /f %%v in ('%EXTERNLIBS%\OpenSceneGraph\bin\osgversion.exe --so-number') do @set OSG_SO_VER=%%v
-     for /f %%v in ('%EXTERNLIBS%\OpenSceneGraph\bin\osgversion.exe --openthreads-soversion-number') do @set OSG_OT_SO_VER=%%v
-   )
-
-   set "OPENSCENEGRAPH_HOME=%EXTERNLIBS%\OpenSceneGraph"
-   set "OSG_DIR=%EXTERNLIBS%\OpenSceneGraph"
-   set "OPENSCENEGRAPH_INCPATH=%EXTERNLIBS%\OpenSceneGraph\include"
-   if "%USE_OPT_LIBS%" == "1" (
-      set "OPENSCENEGRAPH_LIBS=%OSGNV_LIBS% -L%EXTERNLIBS%\OpenSceneGraph\lib -losg -losgDB -losgUtil -losgViewer -losgParticle -losgText -losgSim -losgGA -losgFX -lOpenThreads"
-   ) else (
-      set "OPENSCENEGRAPH_LIBS=%OSGNV_LIBS% -L%EXTERNLIBS%\OpenSceneGraph\lib -losgD -losgDBd -losgUtilD -losgViewerD -losgParticleD -losgTextD -losgSimD -losgGAd -losgFXd -lOpenThreadsD"
-   )
-)
-
-if not defined ALVAR_HOME  (
-   set "ALVAR_HOME=%EXTERNLIBS%\ALVAR"
-   set "ALVAR_DEFINES=HAVE_ALVAR"
-   set "ALVAR_INCPATH=%EXTERNLIBS%\ALVAR\include"
-   set "ALVAR_PLUGIN_PATH=%EXTERNLIBS%\ALVAR\bin\alvarplugins"
-   set "ALVAR_LIBRARY_PATH=%EXTERNLIBS%\ALVAR\bin"
-   
-   
-   set "PATHADD=%PATHADD%;%EXTERNLIBS%\ALVAR\bin"
-   if "%USE_OPT_LIBS%" == "1" (
-      set "ALVAR_LIBS=-L%EXTERNLIBS%\ALVAR\lib -lALVARCollision -lALVARDynamics -lGIMPACTUtils -lLinearMath"
-      set "OSGALVAR_LIBS=-L%EXTERNLIBS%\OpenSceneGraph\lib -losgbALVAR"
-   ) else (
-      set "ALVAR_LIBS=-L%EXTERNLIBS%\ALVAR\lib -lALVARCollisiond -lALVARDynamicsd -lGIMPACTUtilsd -lLinearMathd"
-      set "OSGALVAR_LIBS=-L%EXTERNLIBS%\OpenSceneGraph\lib -losgbALVARd"
-   )
-)
-
-if not defined CUDA_HOME  (
-   if defined CUDA_BIN_PATHDONTBECAUSEOFSPACES  (
-      REM set "CUDA_HOME=%CUDA_INC_PATH%\.."
-      REM set "CUDA_INCPATH=%CUDA_INC_PATH%"
-      set "CUDA_HOME=%EXTERNLIBS%\Cuda"
-      set "CUDA_BIN_PATH=%EXTERNLIBS%\Cuda\bin"
-      set "CUDA_INCPATH=%EXTERNLIBS%\Cuda\include"
-      set "CUDA_DEFINES=HAVE_CUDA"
-      set "CUDA_SDK_HOME=%EXTERNLIBS%\CUDA"
-      set "CUDA_SDK_INCPATH=%EXTERNLIBS%\CUDA\include %EXTERNLIBS%\CUDA\common\inc"
-      set "PATHADD=%PATHADD%;%CUDA_BIN_PATH%"
-      if "%USE_OPT_LIBS%" == "1" (
-	     set "PATHADD=%PATHADD%;%EXTERNLIBS%\Cuda\bin\win32\Release;%EXTERNLIBS%\cudpp\bin"
-         set "CUDA_LIBS=-L%CUDA_LIB_PATH% -L%EXTERNLIBS%\Cuda\common\lib -lcuda -lcudart -lcutil32"
-      ) else (
-	     set "PATHADD=%PATHADD%;%EXTERNLIBS%\Cuda\bin\win32\Debug;%EXTERNLIBS%\cudpp\bin"
-         set "CUDA_LIBS=-L%CUDA_LIB_PATH% -L%EXTERNLIBS%\Cuda\common\lib -lcuda -lcudart -lcutil32D"
-      )
-   ) else if exist %EXTERNLIBS%\Cuda (
-      set "CUDA_HOME=%EXTERNLIBS%\Cuda"
-      set "CUDA_BIN_PATH=%EXTERNLIBS%\Cuda\bin"
-      set "CUDA_INCPATH=%EXTERNLIBS%\Cuda\include"
-      set "CUDA_DEFINES=HAVE_CUDA"
-      set "CUDA_SDK_HOME=%EXTERNLIBS%\CUDA"
-      set "CUDA_SDK_INCPATH=%EXTERNLIBS%\CUDA\include %EXTERNLIBS%\CUDA\common\inc"
-      set "PATHADD=%PATHADD%;%CUDA_BIN_PATH%"
-      if "%USE_OPT_LIBS%" == "1" (
-	     set "PATHADD=%PATHADD%;%EXTERNLIBS%\Cuda\bin\win32\Release"
-         set "CUDA_LIBS=-L%EXTERNLIBS%\Cuda\lib -L%EXTERNLIBS%\Cuda\common\lib -lcuda -lcudart -lcutil64"
-      ) else (
-	     set "PATHADD=%PATHADD%;%EXTERNLIBS%\CUDA\bin\win32\Debug"
-         set "CUDA_LIBS=-L%EXTERNLIBS%\Cuda\lib -L%EXTERNLIBS%\Cuda\common\lib -lcuda -lcudart -lcutil64D"
-      )
-   )
-)
-
-if not defined PYTHONHOME  (
-   set "PYTHONHOME=%EXTERNLIBS%\..\shared\Python;%EXTERNLIBS%\Python"
-   rem PYTHON_HOME is for compiling Python 
-   rem  while PYTHONHOME is for executing Python and can consist of
-   rem several different paths
-   rem set "PYTHONPATH=%COVISEDIR%\%ARCHSUFFIX%\lib;%COVISEDIR%\Python"
-   set "PYTHONPATH=%COVISEDIR%\%ARCHSUFFIX%\lib;%COVISEDIR%\Python;%COVISEDIR%\PYTHON\bin;%COVISEDIR%\PYTHON\bin\vr-prepare;%COVISEDIR%\PYTHON\bin\vr-prepare\converters;%COVISEDIR%\PYTHON\bin\vr-prepare\negotiator;%COVISEDIR%\PYTHON\bin\vr-prepare\negotiator\import;%EXTERNLIBS%\pyqt\modules;%EXTERNLIBS%\sip\modules"
-   set "PATH=%PATH%;%EXTERNLIBS%\Python\DLLs;%EXTERNLIBS%\Python;%EXTERNLIBS%\Python\bin"
-)
-
-
-if not defined ALL_EXTLIBS ( 
-  set "ALL_EXTLIBS=%EXTERNLIBS%\all"
-  set "PATH=%EXTERNLIBS%\all;%PATH%"
-)
-
-if not defined HDF5_ROOT  (
-   set "HDF5_ROOT=%EXTERNLIBS%\hdf5"
-)
-if not defined Qt5WebEngineWidgets_DIR  (
-   set "Qt5WebEngineWidgets_DIR=%EXTERNLIBS%\qt5"
-)
-
-set PATH=%PATH%;%EXTERNLIBS%\bison\bin
-
-:FINALIZE
-set LOGNAME=covise
-set PATH=%PATH%;%COVISEDIR%\%ARCHSUFFIX%\bin;%COVISEDIR%\%ARCHSUFFIX%\lib;%COVISEDIR%\bin;%COVISEDIR%\%ARCHSUFFIX%\bin\Renderer;%COVISEDIR%\%ARCHSUFFIX%\lib\opencover\plugins
-
-if not defined COVISEDESTDIR   set COVISEDESTDIR=%COVISEDIR%
-if not defined VV_SHADER_PATH  set VV_SHADER_PATH=%COVISEDIR%\src\3rdparty\deskvox\virvo\shader
-if not defined COVISE_PATH (
-   if "%COVISEDESTDIR%" EQU "%COVISEDIR%" (
-       set "COVISE_PATH=%COVISEDIR%"
-   ) else (
-       set COVISE_PATH=%COVISEDESTDIR%;%COVISEDIR%
-   )
-)
-
-
-set RM=rmdir /S /Q
-if "%ARCHSUFFIX%" EQU "vista"  set COVISE_DEVELOPMENT=YES
-if "%ARCHSUFFIX%" EQU "zackel"  set COVISE_DEVELOPMENT=YES
-if "%ARCHSUFFIX%" EQU "angus"  set COVISE_DEVELOPMENT=YES
-if "%ARCHSUFFIX%" EQU "yoroo"  set COVISE_DEVELOPMENT=YES
-if "%ARCHSUFFIX%" EQU "berrenda"  set COVISE_DEVELOPMENT=YES
-if "%ARCHSUFFIX%" EQU "tamarau"  set COVISE_DEVELOPMENT=YES
-if "%ARCHSUFFIX%" EQU "zebu"  set COVISE_DEVELOPMENT=YES
-if "%ARCHSUFFIX%" EQU "vcpkg"  set COVISE_DEVELOPMENT=YES
-if "%ARCHSUFFIX%" EQU "mingw"  set COVISE_DEVELOPMENT=YES
-
-set COMMON_ACTIVE=1
-<<<<<<< HEAD
-cd %COVISEDIR%
-:END
-
-=======
-
-:END
-
-
-cd /d %COVISEDIR%
-
->>>>>>> 19367fac
+@echo off
+
+if defined COMMON_ACTIVE (
+   goto END
+)
+
+if "%1" == "--help" (
+   echo common.bat [ARCHSUFFIX]
+   echo "ARCHSUFFIX: win32, win32opt, amdwin64, amdwin64opt, ia64win, vista (default), vistaopt, zackel, zackelopt, angus, angusopt, yoroo, yorooopt, berrenda, berrendaopt, tamarau, tamarauopt,zebu, zebuopt mingw, mingwopt"
+   pause
+   goto END
+)
+
+if "%1" == "" (
+  if not defined ARCHSUFFIX% set ARCHSUFFIX=zebuopt
+) else (
+  set ARCHSUFFIX=%1
+)
+
+set BASEARCHSUFFIX=%ARCHSUFFIX:opt=%
+
+if not defined EXTERNLIBS (
+   if not defined EXTERNLIBSROOT (
+      echo EXTERNLIBS and EXTERNLIBSROOT are not set
+      pause
+      goto END
+   ) else (
+      set EXTERNLIBS=%EXTERNLIBSROOT%\%BASEARCHSUFFIX%
+   )
+)
+
+
+if defined COVISEDIR goto COVISEDIR_IS_OK
+REM to avoid problems with closing rounded bracket in IF-clause
+REM work with GOTOs to set missing COVISEDIR
+
+REM current working path looks like COVISEDIR
+if exist "%CD%"\common.bat echo setting COVISEDIR to %CD%
+if exist "%CD%"\common.bat set COVISEDIR=%CD%
+if exist "%CD%"\common.bat goto COVISEDIR_IS_OK
+
+REM see, if path where this script is called looks like COVISEDIR
+REM accept path if common-base.bat seems to be at the right place
+if exist "%~dp0"\bin\common-base.bat echo setting COVISEDIR to %~dp0
+if exist "%~dp0"\bin\common-base.bat set COVISEDIR=%~dp0
+if exist "%~dp0"\bin\common-base.bat goto COVISEDIR_IS_OK
+
+REM else no suitable COVISEDIR found; abort
+echo COVISEDIR is not set
+pause
+goto END
+
+:COVISEDIR_IS_OK
+
+if defined CADCV_DIR (
+   cd /d %CADCV_DIR%\qmakehelp
+   call qmakehelp.bat
+   cd /d %COVISEDIR%
+)
+
+if not defined COFRAMEWORKDIR (
+   set COFRAMEWORKDIR=%COVISEDIR%
+)
+
+if /I "%BASEARCHSUFFIX%" EQU "amdwin64" goto LABEL_SETENVIRONMENT
+if /I "%BASEARCHSUFFIX%" EQU "ia64win"  goto LABEL_SETENVIRONMENT
+if /I "%BASEARCHSUFFIX%" EQU "win32"    goto LABEL_SETENVIRONMENT
+if /I "%BASEARCHSUFFIX%" EQU "vista"    goto LABEL_SETENVIRONMENT
+if /I "%BASEARCHSUFFIX%" EQU "zackel"    goto LABEL_SETENVIRONMENT
+if /I "%BASEARCHSUFFIX%" EQU "angus"    goto LABEL_SETENVIRONMENT
+if /I "%BASEARCHSUFFIX%" EQU "yoroo"    goto LABEL_SETENVIRONMENT
+if /I "%BASEARCHSUFFIX%" EQU "berrenda"    goto LABEL_SETENVIRONMENT
+if /I "%BASEARCHSUFFIX%" EQU "tamarau"    goto LABEL_SETENVIRONMENT
+if /I "%BASEARCHSUFFIX%" EQU "zebu"    goto LABEL_SETENVIRONMENT
+if /I "%BASEARCHSUFFIX%" EQU "uwp"    goto LABEL_SETENVIRONMENT
+if /I "%BASEARCHSUFFIX%" EQU "mingw"    goto LABEL_SETENVIRONMENT
+if /I "%BASEARCHSUFFIX%" EQU "vcpkg"    goto LABEL_SETENVIRONMENT
+echo ARCHSUFFIX %ARCHSUFFIX% is not supported!
+echo common.bat [ARCHSUFFIX]
+echo "ARCHSUFFIX: vcpkg, vcpkgopt, win32, win32opt, amdwin64, amdwin64opt, ia64win, vista (default), vistaopt, zackel, zackelopt, angus, angusopt, yoroo, yorooopt, berrenda, berrendaopt, tamarau, tamarauopt, zebu, zebuopt, mingw, mingwopt"
+pause
+goto END
+
+
+
+:LABEL_SETENVIRONMENT
+
+echo Environment settings for ARCHSUFFIX %ARCHSUFFIX%
+
+cd /d %COVISEDIR%
+         
+if exist "%COVISEDIR%"\mysetenv.bat (
+   call "%COVISEDIR%"\mysetenv.bat
+   echo mysetenv.bat was included
+)
+
+
+
+rem   start microsoft development environment
+rem   =======================================
+rem
+rem If VS2003 or VS2005 was installed in a non-standard location you have to set VCVARS32 !
+rem 
+
+set PROGFILES=%ProgramFiles%
+if defined ProgramFiles(x86)  set PROGFILES=%ProgramFiles(x86)%
+rem echo  %VS100COMNTOOLS%
+cd
+
+if "%BASEARCHSUFFIX%" EQU "zebu"  (
+    set VC14_15=yes
+) else if "%BASEARCHSUFFIX%" EQU "uwp"  (
+    set VC14_15=yes
+) else if "%BASEARCHSUFFIX%" EQU "vcpkg"  (
+    set VC14_15=yes
+)
+
+if "%VC14_15%" EQU "yes" (
+   if exist "C:\Program Files (x86)\Microsoft Visual Studio\2017\Community\Common7\Tools\VsDevCmd.bat" call "C:\Program Files (x86)\Microsoft Visual Studio\2017\Community\Common7\Tools\VsDevCmd.bat" -arch=x64
+    
+    if NOT defined VS150COMNTOOLS% (
+    cd /d "%VS140COMNTOOLS%"\..\..\vc
+	call vcvarsall.bat x64
+    cd /d "%COVISEDIR%"\
+	)
+) else if "%BASEARCHSUFFIX%" EQU "win32" (
+    call "%PROGFILES%"\"Microsoft Visual Studio .NET 2003"\Vc7\bin\vcvars32.bat
+) else if "%BASEARCHSUFFIX%" EQU "vista" (
+    call "%VS80COMNTOOLS%"\..\..\Vc\bin\vcvars32.bat"
+) else if "%BASEARCHSUFFIX%" EQU "zackel" (
+    cd /d "%VS90COMNTOOLS%"\..\..\vc
+	call vcvarsall.bat x86
+    cd /d "%COVISEDIR%"\
+) else if "%BASEARCHSUFFIX%" EQU "yoroo" (
+    cd /d "%VS100COMNTOOLS%"\..\..\vc
+	call vcvarsall.bat x86
+    cd /d "%COVISEDIR%"\
+) else if "%BASEARCHSUFFIX%" EQU "tamarau" (
+    cd /d "%VS110COMNTOOLS%"\..\..\vc
+	call vcvarsall.bat x64
+    cd /d "%COVISEDIR%"\
+) else if "%BASEARCHSUFFIX%" EQU "berrenda" (
+if defined VS110COMNTOOLS  (
+    cd /d "%VS110COMNTOOLS%"\..\..\vc
+	call vcvarsall.bat x64
+) else (
+    cd /d "%VS100COMNTOOLS%"\..\..\vc
+	call vcvarsall.bat x64
+	)
+    cd /d "%COVISEDIR%"\
+) else if "%BASEARCHSUFFIX%" EQU "angus" (
+    cd /d "%VS90COMNTOOLS%"\..\..\vc
+    call vcvarsall.bat x64
+    cd /d "%COVISEDIR%"\
+) else if "%BASEARCHSUFFIX%" EQU "amdwin64"   (
+    cd /d "%VS80COMNTOOLS%"\..\..\vc
+    call vcvarsall.bat x64
+    cd /d "%COVISEDIR%"\
+) else if defined VCVARS32 (
+    call "%VCVARS32%"
+)
+
+if "%BASEARCHSUFFIX%" EQU "vcpkg" (
+    if "%VCPKG_ROOT%" EQU "" (
+        set "VCPKG_ROOT=C:\vcpkg"
+    )
+)
+
+if "%BASEARCHSUFFIX%" EQU "vcpkg" (
+    if NOT EXIST "%VCPKG_ROOT%\.vcpkg-root" (
+        VCPKG_ROOT has to be set to the root directory of your vcpkg installation
+        set VCPKG_ROOT=
+    )
+)
+
+if "%BASEARCHSUFFIX%" EQU "vcpkg" (
+    if "%VCPKG_ROOT%" NEQ "" (
+        set "PATH=%VCPKG_ROOT%\installed\x64-windows\bin;%VCPKG_ROOT%;%PATH%"
+        set "OSG_LIBRARY_PATH=%VCPKG_ROOT%\installed\x64-windows\tools\osg\osgPlugins-3.5.6"
+    )
+)
+
+if "%ARCHSUFFIX%" EQU "vcpkg" (
+    set "PATH=%VCPKG_ROOT%\installed\x64-windows\debug\bin;%PATH%"
+)
+
+if "%BASEARCHSUFFIX%" EQU "vcpkg" (
+    goto FINALIZE
+)
+
+if not defined QT_HOME ( 
+   REM QT_HOME is not set... check QTDIR
+   IF not defined QTDIR (
+     REM QTDIR is not set ! Try in EXTERNLIBS
+     set "QT_HOME=%EXTERNLIBS%\qt5"
+     set "QT_SHAREDHOME=%EXTERNLIBS%\qt5"
+     set "QTDIR=%EXTERNLIBS%\qt5"
+     set "QT_INCPATH=%EXTERNLIBS%\qt5\include"
+     set "QT_LIBPATH=%EXTERNLIBS%\qt5\lib"
+	 set "PATH=%EXTERNLIBS%\qt5\bin;%EXTERNLIBS%\qt5\lib;%PATH%"
+	 set "QT_QPA_PLATFORM_PLUGIN_PATH=%EXTERNLIBS%\qt5\plugins\platforms"   rem tested for qt5 on win7, visual studio 2010
+   ) ELSE (
+     REM QTDIR is set so try to use it !
+     REM Do a simple sanity-check...
+     IF NOT EXIST "%QTDIR%\.qmake.cache" (
+       echo *** WARNING: .qmake.cache NOT found !
+       echo ***          Check QTDIR or simply do NOT set QT_HOME and QTDIR to use the version from EXTERNLIBS!
+       pause
+     )
+     REM Set QT_HOME according to QTDIR. If User ignores any warnings before he will find himself in a world of pain! 
+     set "QT_HOME=%QTDIR%"
+     set "QT_SHAREDHOME=%QTDIR%"
+     set "QT_INCPATH=%QTDIR%\include"
+     set "QT_LIBPATH=%QTDIR%\lib"
+	 set "PATH=%QTDIR%\bin;%QTDIR%\lib;%PATH%"
+	 set "QT_QPA_PLATFORM_PLUGIN_PATH=%QTDIR%\plugins\platforms"  
+   )
+)
+
+if not defined  OPENSCENEGRAPH_HOME (
+   if exist %EXTERNLIBS%\OpenSceneGraph\bin\osgversion.exe (
+     for /f %%v in ('%EXTERNLIBS%\OpenSceneGraph\bin\osgversion.exe --version-number') do @set OSG_VER_NUM=%%v
+     for /f %%v in ('%EXTERNLIBS%\OpenSceneGraph\bin\osgversion.exe --so-number') do @set OSG_SO_VER=%%v
+     for /f %%v in ('%EXTERNLIBS%\OpenSceneGraph\bin\osgversion.exe --openthreads-soversion-number') do @set OSG_OT_SO_VER=%%v
+   )
+
+   set "OPENSCENEGRAPH_HOME=%EXTERNLIBS%\OpenSceneGraph"
+   set "OSG_DIR=%EXTERNLIBS%\OpenSceneGraph"
+   set "OPENSCENEGRAPH_INCPATH=%EXTERNLIBS%\OpenSceneGraph\include"
+   if "%USE_OPT_LIBS%" == "1" (
+      set "OPENSCENEGRAPH_LIBS=%OSGNV_LIBS% -L%EXTERNLIBS%\OpenSceneGraph\lib -losg -losgDB -losgUtil -losgViewer -losgParticle -losgText -losgSim -losgGA -losgFX -lOpenThreads"
+   ) else (
+      set "OPENSCENEGRAPH_LIBS=%OSGNV_LIBS% -L%EXTERNLIBS%\OpenSceneGraph\lib -losgD -losgDBd -losgUtilD -losgViewerD -losgParticleD -losgTextD -losgSimD -losgGAd -losgFXd -lOpenThreadsD"
+   )
+)
+
+if not defined ALVAR_HOME  (
+   set "ALVAR_HOME=%EXTERNLIBS%\ALVAR"
+   set "ALVAR_DEFINES=HAVE_ALVAR"
+   set "ALVAR_INCPATH=%EXTERNLIBS%\ALVAR\include"
+   set "ALVAR_PLUGIN_PATH=%EXTERNLIBS%\ALVAR\bin\alvarplugins"
+   set "ALVAR_LIBRARY_PATH=%EXTERNLIBS%\ALVAR\bin"
+   
+   
+   set "PATHADD=%PATHADD%;%EXTERNLIBS%\ALVAR\bin"
+   if "%USE_OPT_LIBS%" == "1" (
+      set "ALVAR_LIBS=-L%EXTERNLIBS%\ALVAR\lib -lALVARCollision -lALVARDynamics -lGIMPACTUtils -lLinearMath"
+      set "OSGALVAR_LIBS=-L%EXTERNLIBS%\OpenSceneGraph\lib -losgbALVAR"
+   ) else (
+      set "ALVAR_LIBS=-L%EXTERNLIBS%\ALVAR\lib -lALVARCollisiond -lALVARDynamicsd -lGIMPACTUtilsd -lLinearMathd"
+      set "OSGALVAR_LIBS=-L%EXTERNLIBS%\OpenSceneGraph\lib -losgbALVARd"
+   )
+)
+
+if not defined CUDA_HOME  (
+   if defined CUDA_BIN_PATHDONTBECAUSEOFSPACES  (
+      REM set "CUDA_HOME=%CUDA_INC_PATH%\.."
+      REM set "CUDA_INCPATH=%CUDA_INC_PATH%"
+      set "CUDA_HOME=%EXTERNLIBS%\Cuda"
+      set "CUDA_BIN_PATH=%EXTERNLIBS%\Cuda\bin"
+      set "CUDA_INCPATH=%EXTERNLIBS%\Cuda\include"
+      set "CUDA_DEFINES=HAVE_CUDA"
+      set "CUDA_SDK_HOME=%EXTERNLIBS%\CUDA"
+      set "CUDA_SDK_INCPATH=%EXTERNLIBS%\CUDA\include %EXTERNLIBS%\CUDA\common\inc"
+      set "PATHADD=%PATHADD%;%CUDA_BIN_PATH%"
+      if "%USE_OPT_LIBS%" == "1" (
+	     set "PATHADD=%PATHADD%;%EXTERNLIBS%\Cuda\bin\win32\Release;%EXTERNLIBS%\cudpp\bin"
+         set "CUDA_LIBS=-L%CUDA_LIB_PATH% -L%EXTERNLIBS%\Cuda\common\lib -lcuda -lcudart -lcutil32"
+      ) else (
+	     set "PATHADD=%PATHADD%;%EXTERNLIBS%\Cuda\bin\win32\Debug;%EXTERNLIBS%\cudpp\bin"
+         set "CUDA_LIBS=-L%CUDA_LIB_PATH% -L%EXTERNLIBS%\Cuda\common\lib -lcuda -lcudart -lcutil32D"
+      )
+   ) else if exist %EXTERNLIBS%\Cuda (
+      set "CUDA_HOME=%EXTERNLIBS%\Cuda"
+      set "CUDA_BIN_PATH=%EXTERNLIBS%\Cuda\bin"
+      set "CUDA_INCPATH=%EXTERNLIBS%\Cuda\include"
+      set "CUDA_DEFINES=HAVE_CUDA"
+      set "CUDA_SDK_HOME=%EXTERNLIBS%\CUDA"
+      set "CUDA_SDK_INCPATH=%EXTERNLIBS%\CUDA\include %EXTERNLIBS%\CUDA\common\inc"
+      set "PATHADD=%PATHADD%;%CUDA_BIN_PATH%"
+      if "%USE_OPT_LIBS%" == "1" (
+	     set "PATHADD=%PATHADD%;%EXTERNLIBS%\Cuda\bin\win32\Release"
+         set "CUDA_LIBS=-L%EXTERNLIBS%\Cuda\lib -L%EXTERNLIBS%\Cuda\common\lib -lcuda -lcudart -lcutil64"
+      ) else (
+	     set "PATHADD=%PATHADD%;%EXTERNLIBS%\CUDA\bin\win32\Debug"
+         set "CUDA_LIBS=-L%EXTERNLIBS%\Cuda\lib -L%EXTERNLIBS%\Cuda\common\lib -lcuda -lcudart -lcutil64D"
+      )
+   )
+)
+
+if not defined PYTHONHOME  (
+   set "PYTHONHOME=%EXTERNLIBS%\..\shared\Python;%EXTERNLIBS%\Python"
+   rem PYTHON_HOME is for compiling Python 
+   rem  while PYTHONHOME is for executing Python and can consist of
+   rem several different paths
+   rem set "PYTHONPATH=%COVISEDIR%\%ARCHSUFFIX%\lib;%COVISEDIR%\Python"
+   set "PYTHONPATH=%COVISEDIR%\%ARCHSUFFIX%\lib;%COVISEDIR%\Python;%COVISEDIR%\PYTHON\bin;%COVISEDIR%\PYTHON\bin\vr-prepare;%COVISEDIR%\PYTHON\bin\vr-prepare\converters;%COVISEDIR%\PYTHON\bin\vr-prepare\negotiator;%COVISEDIR%\PYTHON\bin\vr-prepare\negotiator\import;%EXTERNLIBS%\pyqt\modules;%EXTERNLIBS%\sip\modules"
+   set "PATH=%PATH%;%EXTERNLIBS%\Python\DLLs;%EXTERNLIBS%\Python;%EXTERNLIBS%\Python\bin"
+)
+
+
+if not defined ALL_EXTLIBS ( 
+  set "ALL_EXTLIBS=%EXTERNLIBS%\all"
+  set "PATH=%EXTERNLIBS%\all;%PATH%"
+)
+
+if not defined HDF5_ROOT  (
+   set "HDF5_ROOT=%EXTERNLIBS%\hdf5"
+)
+if not defined Qt5WebEngineWidgets_DIR  (
+   set "Qt5WebEngineWidgets_DIR=%EXTERNLIBS%\qt5"
+)
+
+set PATH=%PATH%;%EXTERNLIBS%\bison\bin
+
+:FINALIZE
+set LOGNAME=covise
+set PATH=%PATH%;%COVISEDIR%\%ARCHSUFFIX%\bin;%COVISEDIR%\%ARCHSUFFIX%\lib;%COVISEDIR%\bin;%COVISEDIR%\%ARCHSUFFIX%\bin\Renderer;%COVISEDIR%\%ARCHSUFFIX%\lib\opencover\plugins
+
+if not defined COVISEDESTDIR   set COVISEDESTDIR=%COVISEDIR%
+if not defined VV_SHADER_PATH  set VV_SHADER_PATH=%COVISEDIR%\src\3rdparty\deskvox\virvo\shader
+if not defined COVISE_PATH (
+   if "%COVISEDESTDIR%" EQU "%COVISEDIR%" (
+       set "COVISE_PATH=%COVISEDIR%"
+   ) else (
+       set COVISE_PATH=%COVISEDESTDIR%;%COVISEDIR%
+   )
+)
+
+
+set RM=rmdir /S /Q
+if "%ARCHSUFFIX%" EQU "vista"  set COVISE_DEVELOPMENT=YES
+if "%ARCHSUFFIX%" EQU "zackel"  set COVISE_DEVELOPMENT=YES
+if "%ARCHSUFFIX%" EQU "angus"  set COVISE_DEVELOPMENT=YES
+if "%ARCHSUFFIX%" EQU "yoroo"  set COVISE_DEVELOPMENT=YES
+if "%ARCHSUFFIX%" EQU "berrenda"  set COVISE_DEVELOPMENT=YES
+if "%ARCHSUFFIX%" EQU "tamarau"  set COVISE_DEVELOPMENT=YES
+if "%ARCHSUFFIX%" EQU "zebu"  set COVISE_DEVELOPMENT=YES
+if "%ARCHSUFFIX%" EQU "vcpkg"  set COVISE_DEVELOPMENT=YES
+if "%ARCHSUFFIX%" EQU "mingw"  set COVISE_DEVELOPMENT=YES
+
+set COMMON_ACTIVE=1
+:END
+
+
+cd /d %COVISEDIR%