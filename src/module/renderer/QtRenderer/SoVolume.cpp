/* This file is part of COVISE.

   You can use it under the terms of the GNU Lesser General Public License
   version 2.1 or later, see lgpl-2.1.txt.

 * License: LGPL 2+ */

// for class documentation see SoVolume.h

#ifdef INVENTORRENDERER
#include "InvCoviseViewer.h"
#else
#ifndef YAC
#include "InvMain.h"
#else
#include "InvMain_yac.h"
#endif
#include "InvViewer.h"
#endif

#include <config/CoviseConfig.h>
#include <util/unixcompat.h>

#include <Inventor/SbBox.h>
#include <Inventor/SoPickedPoint.h>
#include <Inventor/SoPrimitiveVertex.h>
#include <Inventor/actions/SoGLRenderAction.h>
#include <Inventor/actions/SoRayPickAction.h>
#include <Inventor/bundles/SoMaterialBundle.h>
#include <Inventor/elements/SoComplexityElement.h>
#include <Inventor/elements/SoComplexityTypeElement.h>
#include <Inventor/elements/SoGLTextureCoordinateElement.h>
#include <Inventor/elements/SoGLTextureEnabledElement.h>
#include <Inventor/elements/SoLightModelElement.h>
#include <Inventor/elements/SoMaterialBindingElement.h>
#include <Inventor/elements/SoModelMatrixElement.h>
#include <Inventor/elements/SoCacheElement.h>
#include <Inventor/misc/SoState.h>

#include "InvDefs.h"

#include "SoVolumeDetail.h"
#include "SoVolume.h"

#include <util/coTypes.h>
#include <virvo/math/math.h>
#include <virvo/vvopengl.h>
#include <virvo/vvdebugmsg.h>
#include <virvo/vvrendererfactory.h>

#include <util/unixcompat.h>

using std::cerr;
using std::endl;

//using namespace covise;

int SoVolume::numberOfInstances = 0;

SO_NODE_SOURCE(SoVolume);

//----------------------------------------------------------------------
/// Constructor
SoVolume::SoVolume()
{
    numberOfInstances++;
    useGlobalLut = false;

    float sq2;

    SO_NODE_CONSTRUCTOR(SoVolume);

    SO_NODE_ADD_FIELD(width, (2));
    SO_NODE_ADD_FIELD(height, (2));
    SO_NODE_ADD_FIELD(depth, (2));

    isBuiltIn = FALSE;

    renderer = NULL;
    vd = NULL;

    if (SO_NODE_IS_FIRST_INSTANCE())
    {
        // Initialize corner coordinate values
        coords[0].setValue(-1.0, 1.0, -1.0); // Left  Top    Back
        coords[1].setValue(1.0, 1.0, -1.0); // Right Top    Back
        coords[2].setValue(-1.0, -1.0, -1.0); // Left  Bottom Back
        coords[3].setValue(1.0, -1.0, -1.0); // Right Bottom Back
        coords[4].setValue(-1.0, 1.0, 1.0); // Left  Top    Front
        coords[5].setValue(1.0, 1.0, 1.0); // Right Top    Front
        coords[6].setValue(-1.0, -1.0, 1.0); // Left  Bottom Front
        coords[7].setValue(1.0, -1.0, 1.0); // Right Bottom Front

        // Initialize face vertices to point into coords. The order of
        // vertices around the faces is chosen so that the texture
        // coordinates match up: texture coord (0,0) is at the first
        // vertex and (1,1) is at the third. The vertices obey the
        // right-hand rule for each face.
        verts[1][2] = verts[2][3] = verts[4][3] = &coords[0];
        verts[1][3] = verts[3][2] = verts[4][2] = &coords[1];
        verts[1][1] = verts[2][0] = verts[5][0] = &coords[2];
        verts[1][0] = verts[3][1] = verts[5][1] = &coords[3];
        verts[0][3] = verts[2][2] = verts[4][0] = &coords[4];
        verts[0][2] = verts[3][3] = verts[4][1] = &coords[5];
        verts[0][0] = verts[2][1] = verts[5][3] = &coords[6];
        verts[0][1] = verts[3][0] = verts[5][2] = &coords[7];

        // Initialize texture coordinates. These are for the 4 corners of
        // each face, starting at the lower left corner
        texCoords[0].setValue(0.0, 0.0);
        texCoords[1].setValue(1.0, 0.0);
        texCoords[2].setValue(1.0, 1.0);
        texCoords[3].setValue(0.0, 1.0);

        // Initialize face normals
        normals[0].setValue(0.0, 0.0, 1.0); // Front
        normals[1].setValue(0.0, 0.0, -1.0); // Back
        normals[2].setValue(-1.0, 0.0, 0.0); // Left
        normals[3].setValue(1.0, 0.0, 0.0); // Right
        normals[4].setValue(0.0, 1.0, 0.0); // Top
        normals[5].setValue(0.0, -1.0, 0.0); // Bottom

        // Initialize edge normals. These are used when drawing simple
        // wire-frame versions of the cube. The order of these matters,
        // since the rendering routine relies on it. Each normal is the
        // average of the face normals of the two adjoining faces, so the
        // edge is fairly-well lit in any forward-facing orientation.
        sq2 = sqrt(2.0) / 2.0;

        edgeNormals[0].setValue(0.0, -sq2, sq2); // Bottom front
        edgeNormals[1].setValue(sq2, 0.0, sq2); // Right  front
        edgeNormals[2].setValue(0.0, sq2, sq2); // Top    front
        edgeNormals[3].setValue(-sq2, 0.0, sq2); // Left   front
        edgeNormals[4].setValue(0.0, -sq2, -sq2); // Bottom rear
        edgeNormals[5].setValue(-sq2, 0.0, -sq2); // Left   rear
        edgeNormals[6].setValue(0.0, sq2, -sq2); // Top    rear
        edgeNormals[7].setValue(sq2, 0.0, -sq2); // Top    rear
        edgeNormals[8].setValue(-sq2, -sq2, 0.0); // Bottom left
        edgeNormals[9].setValue(sq2, -sq2, 0.0); // Bottom right
        edgeNormals[10].setValue(sq2, sq2, 0.0); // Top    right
        edgeNormals[11].setValue(-sq2, sq2, 0.0); // Top    left
    }
}

void SoVolume::initClass()
{
#ifdef __COIN__
    SO_NODE_INIT_CLASS(SoVolume, SoShape, "Shape");
#endif
}

//----------------------------------------------------------------------
/** Code needed for volume rendering: initialize a new volume object
    when new 3D scalar data arrives.
*/
void SoVolume::init(int xsize, int ysize, int zsize,
                    float xmin, float xmax, float ymin, float ymax, float zmin, float zmax,
                    int colorpacking, float *r, float *g, float *b, uchar *pc, uchar *byteData,
                    int no_of_lut_entries, const uchar *rgbalut)
{

    (void)no_of_lut_entries;
    (void)rgbalut;

    virvo::vec3f pos;
    std::string rendererName;

    //vvDebugMsg::setDebugLevel(vvDebugMsg::NO_MESSAGES);
    //vvDebugMsg::setDebugLevel(vvDebugMsg::ALL_MESSAGES);

    if (vd != NULL)
        delete vd;
    vd = NULL;
    if (renderer != NULL)
    {
        renderState = *renderer;
        delete renderer;
    }
    renderer = NULL;

    if (colorpacking == INV_RGBA && pc)
    {
        vvDebugMsg::msg(1, "RGBA data received.");
        vd = new vvVolDesc("COVISE", xsize, ysize, zsize, 1, 1, 4, &pc);
    }
    else if (r && g && b)
    {
        vvDebugMsg::msg(1, "RGB data received.");
        vd = new vvVolDesc("COVISE", xsize, ysize, zsize, 1, &r, &g, &b);
    }
    else if (r || byteData)
    {
        vvDebugMsg::msg(1, "Density data received.");
        if (byteData)
            vd = new vvVolDesc("COVISE", xsize, ysize, zsize, 1, 1, 1, &byteData);
        else
            vd = new vvVolDesc("COVISE", xsize, ysize, zsize, 1, &r);

#ifdef INVENTORRENDERER
        if (vd->tf[0].isEmpty())
        {
            vd->tf[0].setDefaultColors((vd->getBPV() < 3) ? 0 : 3, 0.0, 1.0);
            vd->tf[0].setDefaultAlpha(0, 0.0, 1.0);
        }
#else
#ifdef OLD_VIRVO
        if (no_of_lut_entries > 0 && rgbalut)
        {
            vd->tf[0].setLUT(no_of_lut_entries, rgbalut);
        }

        if (vd->tf[0].getType() == vvTransFunc::PINS_1D && vd->tf[0].isEmpty())
        {
#endif
            no_of_lut_entries = ::renderer->viewer->getNumGlobalLutEntries();
            rgbalut = ::renderer->viewer->getGlobalLut();
#ifdef OLD_VIRVO
            useGlobalLut = true;
            fprintf(stderr, "using global LUT when available\n");
            if (no_of_lut_entries > 0 && rgbalut)
            {
                vd->tf[0].setLUT(no_of_lut_entries, rgbalut);
            }
        }
#endif
#endif
    }
    else
    {
        vvDebugMsg::msg(1, "No data received!");
    }

    if (!vd)
    {
        vvDebugMsg::msg(1, "Volume description is NULL!");
        return;
    }

    vd->pos[0] = (xmax + xmin) / 2.;
    vd->pos[1] = (ymax + ymin) / 2.;
    vd->pos[2] = (zmax + zmin) / 2.;

<<<<<<< HEAD
    /*vd->dist[0] = (xmax - xmin) / xsize;
    vd->dist[1] = (ymax - ymin) / ysize;
    vd->dist[2] = (zmax - zmin) / zsize;*/

   // std::cerr << "voldesc: vox=(" << vd->vox[0] << " " << vd->vox[1] << " " << vd->vox[2]
   //           << "), dist=(" << vd->dist[0] << " " << vd->dist[1] << " " << vd->dist[2] << ")" << std::endl;

    width.setValue(vd->vox[0]);
    height.setValue(vd->vox[1]);
    depth.setValue(vd->vox[2]);
=======
    vd->setDist((xmax - xmin) / xsize, (ymax - ymin) / ysize, (zmax - zmin) / zsize);
    auto dist = vd->getDist();

    std::cerr << "voldesc: vox=(" << vd->vox[0] << " " << vd->vox[1] << " " << vd->vox[2]
              << "), dist=(" << dist[0] << " " << dist[1] << " " << dist[2] << ")" << std::endl;

    width.setValue(vd->vox[0] * dist[0]);
    height.setValue(vd->vox[1] * dist[1]);
    depth.setValue(vd->vox[2] * dist[2]);
>>>>>>> 3ccf143b

    vvDebugMsg::msg(1, "Byte per voxel: ", static_cast<int>(vd->getBPV()));

// Set default transfer function if none is present yet:
#ifdef OLD_VIRVO
    if (vd->tf[0].getType() == vvTransFunc::PINS_1D && vd->tf[0].isEmpty())
    {
#endif
        vvDebugMsg::msg(1, "No transfer function specified -- choosing default one.");
        vd->tf[0].setDefaultColors((vd->getBPV() < 3) ? 0 : 3, 0.0, 1.0);
        vd->tf[0].setDefaultAlpha(0, 0.0, 1.0);
#ifdef OLD_VIRVO
    }
#endif

    pos = virvo::vec3f((xmax + xmin) * 0.5f,
                       (ymax + ymin) * 0.5f,
                       (zmax + zmin) * 0.5f);
    vd->pos = pos;

    rendererName = covise::coCoviseConfig::getEntry("Renderer.VolumeRenderer");

    const char *vox = NULL;
    if (strncasecmp(rendererName.c_str(), "preint", 6) == 0)
        vox = "arb";
    else if (strncasecmp(rendererName.c_str(), "fragprog", 8) == 0)
        vox = "arb";

    renderer = vvRendererFactory::create(vd, renderState, rendererName.c_str(), vox);

    if (strncasecmp(rendererName.c_str(), "PreInt", 6) == 0)
    {
        renderer->setParameter(vvRenderer::VV_PREINT, 1.0f);
    }
    renderer->setParameter(vvRenderState::VV_BOUNDARIES, false);
    //renderer->setParameter(vvRenderer::VV_SLICEORIENT, vvTexRend::VV_VIEWPLANE);
    float quality = 2.f;

#ifndef INVENTORRENDERER
    quality = ::renderer->viewer->getVolumeSamplingAccuracy();
    ::renderer->viewer->enableRightWheelSampleControl(true);
#endif

    renderer->setParameter(vvRenderState::VV_QUALITY, quality);
}

//----------------------------------------------------------------------
/// Destructor
SoVolume::~SoVolume()
{
    delete renderer;
    renderer = NULL;

    delete vd;
    vd = NULL;

    numberOfInstances--;

#ifndef INVENTORRENDERER
    if (numberOfInstances <= 0)
    {
        ::renderer->viewer->enableRightWheelSampleControl(false);
    }
#endif
}

//----------------------------------------------------------------------
/// Performs GL rendering of a volume dataset.
void SoVolume::GLRender(SoGLRenderAction *action)
{
    SoCacheElement::invalidate(action->getState());
#ifndef INVENTORRENDERER
#ifdef OLD_VIRVO
    if (useGlobalLut && ::renderer->viewer->isGlobalLutUpdated())
    {
        if (vd)
        {
            vd->tf[0].setLUT(::renderer->viewer->getNumGlobalLutEntries(),
                             ::renderer->viewer->getGlobalLut());
            renderer->updateTransferFunction();
        }
    }
#endif
#endif

    // First see if the object is visible and should be rendered now
    if (!shouldGLRender(action))
        return;

    // See if texturing is enabled
    SbBool doTextures = SoGLTextureEnabledElement::get(action->getState());

    // Render the cube. The GLRenderGeneric() method handles any
    // case. The GLRenderNvertTnone() handles the case where we are
    // outputting normals but no texture coordinates. This case is
    // handled separately since it occurs often and warrants its own
    // method.
    SbBool sendNormals = (SoLightModelElement::get(action->getState()) != SoLightModelElement::BASE_COLOR);
    GLRenderGeneric(action, sendNormals, doTextures);
}

//----------------------------------------------------------------------
/** Implements ray picking. We could just use the default mechanism,
    generating primitives, but this would be inefficient if the
    complexity is above 0.5. Therefore, we make sure that the
    complexity is low and then use the primitive generation.
*/
void SoVolume::rayPick(SoRayPickAction *action)
{
    // First see if the object is pickable
    if (!shouldRayPick(action))
        return;

    // Save the state so we don't affect the real complexity
    action->getState()->push();

    // Change the complexity
    SoComplexityElement::set(action->getState(), 0.0);
    SoComplexityTypeElement::set(action->getState(),
                                 SoComplexityTypeElement::OBJECT_SPACE);

    // Pick using primitive generation. Make sure we know that we are
    // really picking on a real cube, not just a bounding box of
    // another shape.
    pickingBoundingBox = FALSE;
    SoShape::rayPick(action);

    // Restore the state
    action->getState()->pop();
}

//----------------------------------------------------------------------
/// Computes bounding box of volume dataset.
void SoVolume::computeBBox(SoAction *, SbBox3f &box, SbVec3f &center)
{
    virvo::vec3f pos(0.0, 0.0, 0.0);
    virvo::vec3f size(0.0, 0.0, 0.0);
    virvo::vec3f size2(0.0, 0.0, 0.0); // half size

    if (renderer)
    {
        pos = renderer->getPosition();
        size = vd->getSize();
    }
    size2 = size * virvo::vec3f(0.5f);
    box.setBounds(pos[0] - size2[0], pos[1] - size2[1], pos[2] - size2[2],
                  pos[0] + size2[0], pos[1] + size2[1], pos[2] + size2[2]);
    center.setValue(pos[0], pos[1], pos[2]);
}

//----------------------------------------------------------------------
/// Generates triangles representing a cube.
void SoVolume::generatePrimitives(SoAction *action)
{
    SbBool materialPerFace;
    int numDivisions, face, vert;
    float s;
    SbVec3f pt;
    float w, h, d;
    SbVec4f tex(0., 0., 0., 0.);
    SbBool genTexCoords;
    SoPrimitiveVertex pv;
    SoVolumeDetail detail;
    const SoTextureCoordinateElement *tce = NULL;

    materialPerFace = isMaterialPerFace(action);
    numDivisions = computeNumDivisions(action);

    pv.setDetail(&detail);

    // Determine whether we should generate our own texture coordinates
    switch (SoTextureCoordinateElement::getType(action->getState()))
    {
    case SoTextureCoordinateElement::EXPLICIT:
        genTexCoords = TRUE;
        break;
    case SoTextureCoordinateElement::FUNCTION:
        genTexCoords = FALSE;
        break;
    default:
        fprintf(stderr, "SoVolume::generatePrimitives(): genTexCoords used uninitialized\n");
        genTexCoords = TRUE;
        break;
    }

    // If we're not generating our own coordinates, we'll need the
    // texture coordinate element to get coords based on points/normals.
    if (!genTexCoords)
        tce = SoTextureCoordinateElement::getInstance(action->getState());
    else
    {
        tex[2] = 0.0;
        tex[3] = 1.0;
    }

    getSize(w, h, d);

    for (face = 0; face < 6; face++)
    {

        if (face == 0 || materialPerFace)
            pv.setMaterialIndex(face);
        pv.setNormal(normals[face]);
        detail.setPart(face);

        // Simple case of one polygon per face
        if (numDivisions == 1)
        {
            beginShape(action, TRIANGLE_STRIP);
            vert = 3;
            pt.setValue((*verts[face][vert])[0] * w,
                        (*verts[face][vert])[1] * h,
                        (*verts[face][vert])[2] * d);
            if (genTexCoords)
            {
                tex[0] = texCoords[vert][0];
                tex[1] = texCoords[vert][1];
            }
            else
                tex = tce->get(pt, normals[face]);
            pv.setPoint(pt);
            pv.setTextureCoords(tex);
            shapeVertex(&pv);
            vert = 0;
            pt.setValue((*verts[face][vert])[0] * w,
                        (*verts[face][vert])[1] * h,
                        (*verts[face][vert])[2] * d);
            if (genTexCoords)
            {
                tex[0] = texCoords[vert][0];
                tex[1] = texCoords[vert][1];
            }
            else
                tex = tce->get(pt, normals[face]);
            pv.setPoint(pt);
            pv.setTextureCoords(tex);
            shapeVertex(&pv);
            vert = 2;
            pt.setValue((*verts[face][vert])[0] * w,
                        (*verts[face][vert])[1] * h,
                        (*verts[face][vert])[2] * d);
            if (genTexCoords)
            {
                tex[0] = texCoords[vert][0];
                tex[1] = texCoords[vert][1];
            }
            else
                tex = tce->get(pt, normals[face]);
            pv.setPoint(pt);
            pv.setTextureCoords(tex);
            shapeVertex(&pv);
            vert = 1;
            pt.setValue((*verts[face][vert])[0] * w,
                        (*verts[face][vert])[1] * h,
                        (*verts[face][vert])[2] * d);
            if (genTexCoords)
            {
                tex[0] = texCoords[vert][0];
                tex[1] = texCoords[vert][1];
            }
            else
                tex = tce->get(pt, normals[face]);
            pv.setPoint(pt);
            pv.setTextureCoords(tex);
            shapeVertex(&pv);
            endShape();
        }

        // More than one polygon per face
        else
        {
            float di = 1.0 / numDivisions;
            SbVec3f topPoint, botPoint, nextBotPoint;
            SbVec3f horizSpace, vertSpace;
            int strip, rect;

            botPoint = *verts[face][0];

            // Compute spacing between adjacent points in both directions
            horizSpace = di * (*verts[face][1] - botPoint);
            vertSpace = di * (*verts[face][3] - botPoint);

            // For each horizontal strip
            for (strip = 0; strip < numDivisions; strip++)
            {

                // Compute current top point. Save it to use as bottom
                // of next strip
                nextBotPoint = topPoint = botPoint + vertSpace;

                beginShape(action, TRIANGLE_STRIP);

                // Send points at left end of strip
                s = 0.0;
                pt = topPoint;
                pt[0] *= w;
                pt[1] *= h;
                pt[2] *= d;
                if (genTexCoords)
                {
                    tex[0] = s;
                    tex[1] = (strip + 1) * di;
                }
                else
                    tex = tce->get(pt, normals[face]);
                pv.setPoint(pt);
                pv.setTextureCoords(tex);
                shapeVertex(&pv);
                pt = botPoint;
                pt[0] *= w;
                pt[1] *= h;
                pt[2] *= d;
                if (genTexCoords)
                {
                    tex[0] = s;
                    tex[1] = strip * di;
                }
                else
                    tex = tce->get(pt, normals[face]);
                pv.setPoint(pt);
                pv.setTextureCoords(tex);
                shapeVertex(&pv);

                // For each rectangular piece of strip
                for (rect = 0; rect < numDivisions; rect++)
                {

                    // Go to next rect
                    topPoint += horizSpace;
                    botPoint += horizSpace;
                    s += di;

                    // Send points at right side of rect
                    pt = topPoint;
                    pt[0] *= w;
                    pt[1] *= h;
                    pt[2] *= d;
                    if (genTexCoords)
                    {
                        tex[0] = s;
                        tex[1] = (strip + 1) * di;
                    }
                    else
                        tex = tce->get(pt, normals[face]);
                    pv.setPoint(pt);
                    pv.setTextureCoords(tex);
                    shapeVertex(&pv);
                    pt = botPoint;
                    pt[0] *= w;
                    pt[1] *= h;
                    pt[2] *= d;
                    if (genTexCoords)
                    {
                        tex[0] = s;
                        tex[1] = strip * di;
                    }
                    else
                        tex = tce->get(pt, normals[face]);
                    pv.setPoint(pt);
                    pv.setTextureCoords(tex);
                    shapeVertex(&pv);
                }

                endShape();

                // Get ready for next strip
                botPoint = nextBotPoint;
            }
        }
    }
}

//----------------------------------------------------------------------
/// Macro to multiply out coordinates to avoid extra GL calls
#define SCALE(pt) (tmp[0] = (pt)[0] * scale[0], tmp[1] = (pt)[1] * scale[1], \
                   tmp[2] = (pt)[2] * scale[2], tmp)

//----------------------------------------------------------------------
/** Generic rendering of volume with or without normals, with or
    without texture coordinates.
*/
void SoVolume::GLRenderGeneric(SoGLRenderAction *action,
                               SbBool sendNormals, SbBool doTextures)
{
    (void)action;
    (void)sendNormals;
    (void)doTextures;
    InvViewer::DrawStyle drawStyle;
#ifdef INVENTORRENDERER
    if (coviseViewer->getCurViewer()->getInteractiveCount() > 0)
    {
        drawStyle = coviseViewer->getCurViewer()->getDrawStyle(InvViewer::INTERACTIVE);
    }
    else
    {
        drawStyle = coviseViewer->getCurViewer()->getDrawStyle(InvViewer::STILL);
    }
#else
    if (::renderer->viewer->getInteractiveCount() > 0)
    {
        drawStyle = ::renderer->viewer->getDrawStyle(InvViewer::INTERACTIVE);
    }
    else
    {
        drawStyle = ::renderer->viewer->getDrawStyle(InvViewer::STILL);
    }
#endif

    if (renderer)
    {
        float q = .5f;
#ifdef INVENTORRENDERER
        if (drawStyle == InvViewer::VIEW_LOW_VOLUME)
            q = .5f;
        else
        {
            q = coviseViewer->getCurViewer()->getSamplingRate();
        }
#else
        q = ::renderer->viewer->getVolumeSamplingAccuracy();
        (void)drawStyle;
#endif
        renderer->setParameter(vvRenderState::VV_QUALITY, q);
        glMatrixMode(GL_MODELVIEW_MATRIX);
        glTranslatef(vd->pos[0], vd->pos[1], vd->pos[2]);
        renderer->renderVolumeGL();
    }
}

//----------------------------------------------------------------------
/// Renders volume with normals and without texture coordinates.
void SoVolume::GLRenderNvertTnone(SoGLRenderAction *action)
{
    (void)action;
    InvViewer::DrawStyle drawStyle;
#ifdef INVENTORRENDERER
    if (coviseViewer->getCurViewer()->getInteractiveCount() > 0)
    {
        drawStyle = coviseViewer->getCurViewer()->getDrawStyle(InvViewer::INTERACTIVE);
    }
    else
    {
        drawStyle = coviseViewer->getCurViewer()->getDrawStyle(InvViewer::STILL);
    }
#else
    if (::renderer->viewer->getInteractiveCount() > 0)
    {
        drawStyle = ::renderer->viewer->getDrawStyle(InvViewer::INTERACTIVE);
    }
    else
    {
        drawStyle = ::renderer->viewer->getDrawStyle(InvViewer::STILL);
    }
#endif

    if (renderer)
    {
        float q = .5f;
#ifdef INVENTORRENDERER
        if (drawStyle == InvViewer::VIEW_LOW_VOLUME)
            q = .5f;
        else
        {
            q = coviseViewer->getCurViewer()->getSamplingRate();
        }
#else
        q = ::renderer->viewer->getVolumeSamplingAccuracy();
        (void)drawStyle;
#endif

        renderer->setParameter(vvRenderState::VV_QUALITY, q);
        glMatrixMode(GL_MODELVIEW_MATRIX);
        glTranslatef(vd->pos[0], vd->pos[1], vd->pos[2]);
        renderer->renderVolumeGL();
    }
}

//----------------------------------------------------------------------
/** Overrides standard method to create an SoVolumeDetail instance
    representing a picked intersection with a triangle that is half
    of the face of a cube.
*/
SoDetail *SoVolume::createTriangleDetail(SoRayPickAction *,
                                         const SoPrimitiveVertex *v1, const SoPrimitiveVertex *,
                                         const SoPrimitiveVertex *, SoPickedPoint *)
{
    SoVolumeDetail *detail;

    // Don't create a detail if the pick operation was performed on a
    // bounding box cube, not a real cube
    if (pickingBoundingBox)
        return NULL;

    detail = new SoVolumeDetail;

    // The part code should be the same in all three details, so just use one
    detail->setPart(((const SoVolumeDetail *)v1->getDetail())->getPart());

    return detail;
}

//----------------------------------------------------------------------
/// Returns TRUE if per face materials are specified.
SbBool SoVolume::isMaterialPerFace(SoAction *action) const
{
    SoMaterialBindingElement::Binding binding;

    binding = SoMaterialBindingElement::get(action->getState());

    return (binding == SoMaterialBindingElement::PER_PART || binding == SoMaterialBindingElement::PER_PART_INDEXED || binding == SoMaterialBindingElement::PER_FACE || binding == SoMaterialBindingElement::PER_FACE_INDEXED);
}

//----------------------------------------------------------------------
/// Computes number of divisions per side based on complexity.
int SoVolume::computeNumDivisions(SoAction *action) const
{
    int numDivisions;
    float complexity;

    switch (SoComplexityTypeElement::get(action->getState()))
    {
    case SoComplexityTypeElement::OBJECT_SPACE:
        // In object space, the number of divisions is greater than 1
        // only for complexity values > 0.5. The maximum value is 16,
        // when complexity = 1.
        complexity = SoComplexityElement::get(action->getState());
        numDivisions = (complexity <= 0.5 ? 1 : -14 + (int)(complexity * 30.0));
        break;

    case SoComplexityTypeElement::SCREEN_SPACE:
        // In screen space, the number of divisions is based on the
        // complexity and the size of the cube when projected onto the
        // screen.
        short maxSize;
        {
            SbVec3f p;
            SbVec2s rectSize;

            getSize(p[0], p[1], p[2]);
            getScreenSize(action->getState(), SbBox3f(-p, p), rectSize);
            maxSize = (rectSize[0] > rectSize[1] ? rectSize[0] : rectSize[1]);
        }

        // Square complexity to get a more even increase in the number
        // of tesselation squares. Maximum bound is 1/4 the number of
        // pixels per side.
        complexity = SoComplexityElement::get(action->getState());
        numDivisions = 1 + (int)(0.25 * maxSize * complexity * complexity);
        break;

    case SoComplexityTypeElement::BOUNDING_BOX:
        // Most shapes do not have to handle this case, since it is
        // handled for them. However, since it is handled by drawing
        // the shape as a cube, the SoVolume class has to handle it.
        numDivisions = 1;
        break;
    default:
        fprintf(stderr, "SoVolume::computeNumDivisions(): unhandled complexity type\n");
        numDivisions = 1;
        break;
    }

    return numDivisions;
}

//----------------------------------------------------------------------
/// Computes real half-width, -height, -depth.
void SoVolume::getSize(float &hWidth, float &hHeight, float &hDepth) const
{
    hWidth = (width.isIgnored() ? 1.0 : width.getValue() / 2.0);
    hHeight = (height.isIgnored() ? 1.0 : height.getValue() / 2.0);
    hDepth = (depth.isIgnored() ? 1.0 : depth.getValue() / 2.0);
}

//----------------------------------------------------------------------
/** Does GL rendering of a volume representing the given bounding box.
    This is used for BOUNDING_BOX complexity. It does the minimum
    work necessary.
*/
void SoVolume::GLRenderBoundingBox(SoGLRenderAction *action, const SbBox3f &bbox)
{
    int face, vert;
    SoMaterialBundle mb(action);
    SbVec3f scale, tmp;

    // Make sure textures are disabled, just to speed things up
    action->getState()->push();
    SoGLTextureEnabledElement::set(action->getState(), FALSE);

    // Make sure first material is sent if necessary
    mb.sendFirst();

    // Scale and translate the cube to the correct spot
    const SbVec3f &translate = bbox.getCenter();
    SbVec3f size;
    bbox.getSize(size[0], size[1], size[2]);
    scale = 0.5f * size;

    for (face = 0; face < 6; face++)
    {
        if (!mb.isColorOnly())
            glNormal3fv(normals[face].getValue());

        glBegin(GL_POLYGON);

        for (vert = 0; vert < 4; vert++)
            glVertex3fv((SCALE(*verts[face][vert]) + translate).getValue());

        glEnd();
    }

    // Restore state
    action->getState()->pop();
}

//----------------------------------------------------------------------
/** Does picking of a cube representing the given bounding box. This
    is used for BOUNDING_BOX complexity. It uses the same code as
    for rayPick(), except that it makes sure the cube is transformed
    first to where the bounding box is.
*/
void SoVolume::rayPickBoundingBox(SoRayPickAction *action, const SbBox3f &bbox)
{
    // Save the state so we don't affect the real complexity
    action->getState()->push();

    // Change the complexity
    SoComplexityElement::set(action->getState(), 0.0);
    SoComplexityTypeElement::set(action->getState(),
                                 SoComplexityTypeElement::OBJECT_SPACE);

    // Change the current matrix to scale and translate the cube to the
    // correct spot. (We can't just use an extra matrix passed to
    // computeObjectSpaceRay(), since the points generated by
    // generatePrimitives() have to be transformed, not just the ray.)
    SbVec3f size;
    bbox.getSize(size[0], size[1], size[2]);

    // If any of the dimensions is 0, beef it up a little bit to avoid
    // scaling by 0
    if (size[0] == 0.0)
        size[0] = 0.00001f;
    if (size[1] == 0.0)
        size[1] = 0.00001f;
    if (size[2] == 0.0)
        size[2] = 0.00001f;

    SoModelMatrixElement::translateBy(action->getState(), this, bbox.getCenter());
    SoModelMatrixElement::scaleBy(action->getState(), this, 0.5f * size);

    // Compute the picking ray in the space of the shape
    computeObjectSpaceRay(action);

    // Pick using primitive generation. Make sure we know that we are
    // picking on just a bounding box of another shape, so details
    // won't be created.
    pickingBoundingBox = TRUE;
    generatePrimitives(action);

    // Restore the state
    action->getState()->pop();
}<|MERGE_RESOLUTION|>--- conflicted
+++ resolved
@@ -240,18 +240,6 @@
     vd->pos[1] = (ymax + ymin) / 2.;
     vd->pos[2] = (zmax + zmin) / 2.;
 
-<<<<<<< HEAD
-    /*vd->dist[0] = (xmax - xmin) / xsize;
-    vd->dist[1] = (ymax - ymin) / ysize;
-    vd->dist[2] = (zmax - zmin) / zsize;*/
-
-   // std::cerr << "voldesc: vox=(" << vd->vox[0] << " " << vd->vox[1] << " " << vd->vox[2]
-   //           << "), dist=(" << vd->dist[0] << " " << vd->dist[1] << " " << vd->dist[2] << ")" << std::endl;
-
-    width.setValue(vd->vox[0]);
-    height.setValue(vd->vox[1]);
-    depth.setValue(vd->vox[2]);
-=======
     vd->setDist((xmax - xmin) / xsize, (ymax - ymin) / ysize, (zmax - zmin) / zsize);
     auto dist = vd->getDist();
 
@@ -261,7 +249,6 @@
     width.setValue(vd->vox[0] * dist[0]);
     height.setValue(vd->vox[1] * dist[1]);
     depth.setValue(vd->vox[2] * dist[2]);
->>>>>>> 3ccf143b
 
     vvDebugMsg::msg(1, "Byte per voxel: ", static_cast<int>(vd->getBPV()));
 
