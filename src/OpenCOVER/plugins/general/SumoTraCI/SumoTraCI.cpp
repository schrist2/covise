/* This file is part of COVISE.

   You can use it under the terms of the GNU Lesser General Public License
   version 2.1 or later, see lgpl-2.1.txt.

 * License: LGPL 2+ */

 /****************************************************************************\
  **                                                            (C)2017 HLRS  **
  **                                                                          **
  ** Description: SumoTraCI - Traffic Control Interface client                **
  ** for traffic simulations with Sumo software - http://sumo.dlr.de          **
  **                                                                          **
 \****************************************************************************/

#ifdef _MSC_VER
#include "windows_config.h"
#else
#include "config.h"
#endif

#include "SumoTraCI.h"

#include <utils/common/SUMOTime.h>

#include <iostream>
#include <algorithm>
#include <cmath>

#include <cover/coVRPluginSupport.h>

int gPrecision;

using namespace opencover;

SumoTraCI::SumoTraCI() {
	fprintf(stderr, "SumoTraCI::SumoTraCI\n");
}

SumoTraCI::~SumoTraCI() {
	fprintf(stderr, "SumoTraCI::~SumoTraCI\n");
	client.close();
	cover->getScene()->removeChild(vehicleGroup);
}

bool SumoTraCI::init() {
	fprintf(stderr, "SumoTraCI::init\n");
	client.connect("localhost", 1337);

	// identifiers: 57, 64, 67, 73
	variables = { VAR_POSITION3D, VAR_SPEED, VAR_ANGLE, VAR_VEHICLECLASS };
	subscribeToSimulation();

	client.simulationStep();
	simResults = client.simulation.getSubscriptionResults();
	simTime = cover->frameTime();

	client.simulationStep();
	nextSimResults = client.simulation.getSubscriptionResults();
	nextSimTime = cover->frameTime();

	vehicleGroup = new osg::Group();
	vehicleGroup->setName("VehicleGroup");
	cover->getObjectsRoot()->addChild(vehicleGroup);

	updateVehiclePosition();

	return true;
}

	void SumoTraCI::preFrame() {
	currentTime = cover->frameTime();
	if ((currentTime - nextSimTime) > 1) {
		subscribeToSimulation();
		simTime = nextSimTime;
		client.simulationStep();
		nextSimTime = cover->frameTime();
		simResults = nextSimResults;
		nextSimResults = client.simulation.getSubscriptionResults();
		updateVehiclePosition();
	}
	else {
		interpolateVehiclePosition();
	}
}

void SumoTraCI::subscribeToSimulation() {
	if (client.simulation.getMinExpectedNumber() > 0) {
		std::vector<std::string> departedIDList = client.simulation.getDepartedIDList();
		for (std::vector<std::string>::iterator it = departedIDList.begin(); it != departedIDList.end(); ++it) {
			client.simulation.subscribe(CMD_SUBSCRIBE_VEHICLE_VARIABLE, *it, 0, TIME2STEPS(1000), variables);
		}
	} 
	else {
		fprintf(stderr, "no expected vehicles in simulation\n");
	}
}

void SumoTraCI::updateVehiclePosition() {
	for (std::map<std::string, TraCIAPI::TraCIValues>::iterator it = simResults.begin(); it != simResults.end(); ++it) {
		osg::Vec3d position(it->second[VAR_POSITION3D].position.x, it->second[VAR_POSITION3D].position.y, it->second[VAR_POSITION3D].position.z);
		osg::Quat orientation(osg::DegreesToRadians(it->second[VAR_ANGLE].scalar), osg::Vec3d(0, 0, -1));

		// new vehicle appeared
		if (loadedVehicles.find(it->first) == loadedVehicles.end()) {
			osg::Geode *vehicleGeode = new osg::Geode();
			std::string vehicleType = it->second[VAR_VEHICLECLASS].string;
			vehicleGeode->addDrawable(getVehicle(vehicleType));
			vehicleGeode->setName(vehicleType);

			vehiclePositionAttitudeTransform = new osg::PositionAttitudeTransform();
			vehiclePositionAttitudeTransform->setName(it->first);
			vehiclePositionAttitudeTransform->setAttitude(orientation);
			vehiclePositionAttitudeTransform->setPosition(position);
			loadedVehicles.insert(std::pair<const std::string, osg::PositionAttitudeTransform *>((it->first), vehiclePositionAttitudeTransform));

			vehiclePositionAttitudeTransform->addChild(vehicleGeode);
			vehicleGroup->addChild(vehiclePositionAttitudeTransform);
		}
		else {
			loadedVehicles.find(it->first)->second->setAttitude(orientation);
			loadedVehicles.find(it->first)->second->setPosition(position);
		}
	}
}

void SumoTraCI::interpolateVehiclePosition() {
	for (std::map<std::string, TraCIAPI::TraCIValues>::iterator it = simResults.begin(); it != simResults.end(); ++it) {
		std::map<const std::string, osg::PositionAttitudeTransform *>::iterator itr = loadedVehicles.find(it->first);
		// delete vehicle that will vanish in next step
		std::map<std::string, TraCIAPI::TraCIValues>::iterator vehicleInNextSim = nextSimResults.find(it->first);
		if (vehicleInNextSim == nextSimResults.end()) {
			if (itr != loadedVehicles.end()) {
				itr->second->getParent(0)->removeChild(itr->second);
				loadedVehicles.erase(itr);
			}
		}
		else {
<<<<<<< HEAD
			double weight = currentTime - startTime0;
=======
			double weight = currentTime - nextSimTime;
>>>>>>> 4e40ed95

			osg::Vec3d pastPosition(it->second[VAR_POSITION3D].position.x, it->second[VAR_POSITION3D].position.y, it->second[VAR_POSITION3D].position.z);
			osg::Vec3d futurePosition(vehicleInNextSim->second[VAR_POSITION3D].position.x, vehicleInNextSim->second[VAR_POSITION3D].position.y, vehicleInNextSim->second[VAR_POSITION3D].position.z);
			osg::Vec3d currentPosition = itr->second->getPosition();
			osg::Vec3d position = interpolatePositions(weight, pastPosition, futurePosition);

<<<<<<< HEAD
			osg::Quat orientation0(osg::DegreesToRadians(it->second[VAR_ANGLE].scalar), osg::Vec3d(0, 0, -1));
			osg::Quat orientation1(osg::DegreesToRadians(vehicleInNextSim->second[VAR_ANGLE].scalar), osg::Vec3d(0, 0, -1));
			osg::Quat orientation;
			orientation.slerp(weight, orientation0, orientation1);
=======
			osg::Quat pastOrientation(osg::DegreesToRadians(it->second[VAR_ANGLE].scalar), osg::Vec3d(0, 0, -1));
			osg::Quat futureOrientation(osg::DegreesToRadians(vehicleInNextSim->second[VAR_ANGLE].scalar), osg::Vec3d(0, 0, -1));
			osg::Quat orientation;
			orientation.slerp(weight, pastOrientation, futureOrientation);
>>>>>>> 4e40ed95

			loadedVehicles.find(it->first)->second->setAttitude(orientation);
			loadedVehicles.find(it->first)->second->setPosition(position);
		}
	}
}

<<<<<<< HEAD
osg::Vec3d SumoTraCI::interpolatePositions(double lambda, osg::Vec3d futurePosition, osg::Vec3d pastPosition) {
	osg::Vec3d interpolatedPosition;
	for (int i = 0; i < 3; ++i) {
		double interpolatedPoint = pastPosition[i] + (1.0 - lambda) * (futurePosition[i] - pastPosition[i]);
		interpolatedPosition[i] = interpolatedPoint;
	}
	return interpolatedPosition;
}

osg::Vec3d SumoTraCI::interpolatePositionsNew(double lambda, osg::Vec3d futurePosition, osg::Vec3d currentPosition) {
	osg::Vec3d interpolatedPosition;
	for (int i = 0; i < 3; ++i) {
		double interpolatedPoint = currentPosition[i] + (1.0 - lambda) * (futurePosition[i] - currentPosition[i]);
=======
osg::Vec3d SumoTraCI::interpolatePositions(double lambda, osg::Vec3d pastPosition, osg::Vec3d futurePosition) {
	osg::Vec3d interpolatedPosition;
	for (int i = 0; i < 3; ++i) {
		double interpolatedPoint = futurePosition[i] + (1.0 - lambda) * (pastPosition[i] - futurePosition[i]);
>>>>>>> 4e40ed95
		interpolatedPosition[i] = interpolatedPoint;
	}
	return interpolatedPosition;
}

osg::ShapeDrawable* SumoTraCI::getVehicle(const std::string &vehicleType) {
	osg::ShapeDrawable *vehicleDrawable = new osg::ShapeDrawable;
	if (vehicleType.compare("bicycle") == 0) {
		vehicleDrawable->setShape(vehicleBox = new osg::Box(osg::Vec3(0, 0, 0), 0.65, 1.6, 1.7));
	}
	else if (vehicleType.compare("passenger") == 0) {
		vehicleDrawable->setShape(vehicleBox = new osg::Box(osg::Vec3(0, 0, 0), 1.8, 4.3, 1.5));
	}
	else if (vehicleType.compare("truck") == 0) {
		vehicleDrawable->setShape(vehicleBox = new osg::Box(osg::Vec3(0, 0, 0), 2.4, 7.1, 2.4));
	}
	else if (vehicleType.compare("bus") == 0) {
		vehicleDrawable->setShape(vehicleBox = new osg::Box(osg::Vec3(0, 0, 0), 2.5, 12.0, 3.4));
	}
	else if (vehicleType.compare("motorcycle") == 0) {
		vehicleDrawable->setShape(vehicleBox = new osg::Box(osg::Vec3(0, 0, 0), 0.9, 2.2, 1.5));
	}
	else {
		vehicleDrawable->setShape(vehicleBox = new osg::Box(osg::Vec3(0, 0, 0), 2.5, 2.5, 2.5));
	}
	return vehicleDrawable;
}

COVERPLUGIN(SumoTraCI)<|MERGE_RESOLUTION|>--- conflicted
+++ resolved
@@ -136,28 +136,17 @@
 			}
 		}
 		else {
-<<<<<<< HEAD
-			double weight = currentTime - startTime0;
-=======
 			double weight = currentTime - nextSimTime;
->>>>>>> 4e40ed95
 
 			osg::Vec3d pastPosition(it->second[VAR_POSITION3D].position.x, it->second[VAR_POSITION3D].position.y, it->second[VAR_POSITION3D].position.z);
 			osg::Vec3d futurePosition(vehicleInNextSim->second[VAR_POSITION3D].position.x, vehicleInNextSim->second[VAR_POSITION3D].position.y, vehicleInNextSim->second[VAR_POSITION3D].position.z);
 			osg::Vec3d currentPosition = itr->second->getPosition();
 			osg::Vec3d position = interpolatePositions(weight, pastPosition, futurePosition);
 
-<<<<<<< HEAD
-			osg::Quat orientation0(osg::DegreesToRadians(it->second[VAR_ANGLE].scalar), osg::Vec3d(0, 0, -1));
-			osg::Quat orientation1(osg::DegreesToRadians(vehicleInNextSim->second[VAR_ANGLE].scalar), osg::Vec3d(0, 0, -1));
-			osg::Quat orientation;
-			orientation.slerp(weight, orientation0, orientation1);
-=======
 			osg::Quat pastOrientation(osg::DegreesToRadians(it->second[VAR_ANGLE].scalar), osg::Vec3d(0, 0, -1));
 			osg::Quat futureOrientation(osg::DegreesToRadians(vehicleInNextSim->second[VAR_ANGLE].scalar), osg::Vec3d(0, 0, -1));
 			osg::Quat orientation;
 			orientation.slerp(weight, pastOrientation, futureOrientation);
->>>>>>> 4e40ed95
 
 			loadedVehicles.find(it->first)->second->setAttitude(orientation);
 			loadedVehicles.find(it->first)->second->setPosition(position);
@@ -165,26 +154,10 @@
 	}
 }
 
-<<<<<<< HEAD
-osg::Vec3d SumoTraCI::interpolatePositions(double lambda, osg::Vec3d futurePosition, osg::Vec3d pastPosition) {
-	osg::Vec3d interpolatedPosition;
-	for (int i = 0; i < 3; ++i) {
-		double interpolatedPoint = pastPosition[i] + (1.0 - lambda) * (futurePosition[i] - pastPosition[i]);
-		interpolatedPosition[i] = interpolatedPoint;
-	}
-	return interpolatedPosition;
-}
-
-osg::Vec3d SumoTraCI::interpolatePositionsNew(double lambda, osg::Vec3d futurePosition, osg::Vec3d currentPosition) {
-	osg::Vec3d interpolatedPosition;
-	for (int i = 0; i < 3; ++i) {
-		double interpolatedPoint = currentPosition[i] + (1.0 - lambda) * (futurePosition[i] - currentPosition[i]);
-=======
 osg::Vec3d SumoTraCI::interpolatePositions(double lambda, osg::Vec3d pastPosition, osg::Vec3d futurePosition) {
 	osg::Vec3d interpolatedPosition;
 	for (int i = 0; i < 3; ++i) {
 		double interpolatedPoint = futurePosition[i] + (1.0 - lambda) * (pastPosition[i] - futurePosition[i]);
->>>>>>> 4e40ed95
 		interpolatedPosition[i] = interpolatedPoint;
 	}
 	return interpolatedPosition;
