<<<<<<< HEAD
USING(OpenGL)
USING(PNG)
=======
using(OpenGL)
covise_find_package(OSMesa)
if (NOT OSMESA_FOUND)
    return()
endif()
>>>>>>> 5559cf6d

set(HEADERS
    WindowTypeMesa.h
)

set(SOURCES
    WindowTypeMesa.cpp
)

cover_add_plugin(WindowTypeMesa ${HEADERS} ${SOURCES} ${QRC_SOURCES} ${UI_SOURCES})<|MERGE_RESOLUTION|>--- conflicted
+++ resolved
@@ -1,13 +1,9 @@
-<<<<<<< HEAD
 USING(OpenGL)
 USING(PNG)
-=======
-using(OpenGL)
 covise_find_package(OSMesa)
 if (NOT OSMESA_FOUND)
     return()
 endif()
->>>>>>> 5559cf6d
 
 set(HEADERS
     WindowTypeMesa.h
