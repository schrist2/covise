/* This file is part of COVISE.

   You can use it under the terms of the GNU Lesser General Public License
   version 2.1 or later, see lgpl-2.1.txt.

 * License: LGPL 2+ */

#ifdef WIN32
#include <SDKDDKVer.h>
#include <winsock2.h>
#include <windows.h>
#include <direct.h>
#include <stdio.h>
#include <conio.h>
#include <mmsystem.h>
#endif
#include "cover/OpenCOVER.h"
#include <cover/coVRPluginSupport.h>
#include <cover/coVRConfig.h>
#include <cover/coVRFileManager.h>
#include <cover/coVRMSController.h>
#include <PluginUtil/coSphere.h>
#include <cover/coVRTui.h>
#include <config/CoviseConfig.h>
#include "midiPlugin.h"

#include <osg/GL>
#include <osg/Group>
#include <osg/MatrixTransform>
#include <osg/Geode>
#include <osg/Switch>
#include <osg/Geometry>
#include <osg/PrimitiveSet>
#include <osg/Shape>
#include <osg/ShapeDrawable>
#include <osg/CullFace>
#include <osg/Light>
#include <osg/LightSource>
#include <osg/Depth>
#include <osgDB/ReadFile>
#include <osg/Program>
#include <osg/Shader>
#include <osg/Point>
#include <osg/ShadeModel>
#include <osg/BlendFunc>
#include <osg/AlphaFunc>
#include <osg/LineWidth>

#include <OpenVRUI/coRowMenu.h>
#include <OpenVRUI/coSubMenuItem.h>
#include <OpenVRUI/coCheckboxMenuItem.h>
#include <OpenVRUI/coCheckboxGroup.h>
#include <OpenVRUI/coButtonMenuItem.h>
#include <OpenVRUI/coSliderMenuItem.h>

#include <osgGA/GUIEventAdapter>

#ifndef WIN32
 // for chdir
#include <unistd.h>
#endif

#ifdef _WINDOWS
#include <direct.h>
#define GetCurrentDir _getcwd


class MIDIMessage
{
public:
    int			mTime;
    UCHAR		mStatus;
    UCHAR		mParam1;
    UCHAR		mParam2;
};
void CALLBACK MidiInProc(HMIDIIN hMidiIn, UINT wMsg, DWORD dwInstance, DWORD dwParam1, DWORD dwParam2)
{
<<<<<<< HEAD
	switch (wMsg) {
	case MIM_OPEN:
		printf("wMsg=MIM_OPEN\n");
		break;
	case MIM_CLOSE:
		printf("wMsg=MIM_CLOSE\n");
		break;
	case MIM_MOREDATA:
	case MIM_DATA:
	{
		//printf("wMsg=MIM_DATA, dwInstance=%08x, dwParam1=%08x, dwParam2=%08x\n", dwInstance, dwParam1, dwParam2);
		MIDIMessage md;
		md.mTime = dwParam2;
		md.mStatus = (UCHAR)(dwParam1 & 0xFF);
		md.mParam1 = (UCHAR)((dwParam1 >> 8) & 0xFF);
		md.mParam2 = (UCHAR)((dwParam1 >> 16) & 0xFF);
		MidiEvent me(md.mStatus, md.mParam1, md.mParam2);
		MidiPlugin::plugin->addEvent(me);
		if(MidiPlugin::plugin->hMidiDeviceOut!=NULL)
		{
			//midiInMessage(MidiPlugin::plugin->hMidiDeviceOut,wMsg,dwParam1,dwParam2);
			int flag;
			flag = midiOutShortMsg(MidiPlugin::plugin->hMidiDeviceOut, dwParam1);
			if (flag != MMSYSERR_NOERROR) {
				printf("Warning: MIDI Output is not open.\n");
			}
			if (!((dwParam1 & 0xff) == 0x99 || (dwParam1 & 0xff) == 0x89 || (dwParam1 & 0xff) == 0xfe || (dwParam1 & 0xff) == 0xf8))
			{
				if(wMsg == MIM_MOREDATA)
					printf("wMsg=MIM_MOREDATA, dwInstance=%08x, dwParam1=%08x, dwParam2=%08x\n", dwInstance, dwParam1, dwParam2);
				else
					printf("dwParam1=%08x\n", (dwParam1 & 0xff) == 0xfe);
				printf("wMsg=MIM_DATA, dwInstance=%08x, dwParam1=%08x, dwParam2=%08x\n", dwInstance, dwParam1, dwParam2);
			}

		}
	}
		break;
	case MIM_LONGDATA:
		printf("wMsg=MIM_LONGDATA\n");
		break;
	case MIM_ERROR:
		printf("wMsg=MIM_ERROR\n");
		break;
	case MIM_LONGERROR:
		printf("wMsg=MIM_LONGERROR\n");
		break;
		printf("wMsg=MIM_MOREDATA\n");
		break;
	default:
		printf("wMsg = unknown\n");
		break;
	}
	return;
=======
    switch (wMsg) {
    case MIM_OPEN:
        printf("wMsg=MIM_OPEN\n");
        break;
    case MIM_CLOSE:
        printf("wMsg=MIM_CLOSE\n");
        break;
    case MIM_DATA:
    {
        //printf("wMsg=MIM_DATA, dwInstance=%08x, dwParam1=%08x, dwParam2=%08x\n", dwInstance, dwParam1, dwParam2);
        MIDIMessage md;
        md.mTime = dwParam2;
        md.mStatus = (UCHAR)(dwParam1 & 0xFF);
        md.mParam1 = (UCHAR)((dwParam1 >> 8) & 0xFF);
        md.mParam2 = (UCHAR)((dwParam1 >> 16) & 0xFF);
        MidiEvent me(md.mStatus, md.mParam1, md.mParam2);
        MidiPlugin::instance()->addEvent(me, dwInstance);
        if (MidiPlugin::instance()->hMidiDeviceOut != NULL)
            midiOutMessage(MidiPlugin::instance()->hMidiDeviceOut, wMsg, dwParam1, dwParam2);
    }
    break;
    case MIM_LONGDATA:
        printf("wMsg=MIM_LONGDATA\n");
        break;
    case MIM_ERROR:
        printf("wMsg=MIM_ERROR\n");
        break;
    case MIM_LONGERROR:
        printf("wMsg=MIM_LONGERROR\n");
        break;
    case MIM_MOREDATA:
        printf("wMsg=MIM_MOREDATA\n");
        break;
    default:
        printf("wMsg = unknown\n");
        break;
    }
    return;
>>>>>>> d9fe08fc
}
#else
#include <unistd.h>
#define GetCurrentDir getcwd
#endif

MidiPlugin *MidiPlugin::plugin = NULL;

void playerUnavailableCB()
{
    MidiPlugin::instance()->player = NULL;
}


static FileHandler handlers[] = {
    { NULL,
      MidiPlugin::loadMidi,
      MidiPlugin::loadMidi,
      MidiPlugin::unloadMidi,
      "MID" },
    { NULL,
      MidiPlugin::loadMidi,
      MidiPlugin::loadMidi,
      MidiPlugin::unloadMidi,
      "mid" }
};

int MidiPlugin::loadMidi(const char *filename, osg::Group *parent, const char *)
{

    cerr << "Read the file " << filename << endl;
    return plugin->loadFile(filename, parent);
}

int MidiPlugin::unloadMidi(const char *filename, const char *)
{

    cerr << "unload the file " << filename << endl;
    return plugin->unloadFile();
}

int MidiPlugin::loadFile(const char *filename, osg::Group *parent)
{

    midifile.read(filename);
    tempo = 60.0;

    int numTracks = midifile.getTrackCount();
    cout << "TPQ: " << midifile.getTicksPerQuarterNote() << endl;
    char text[1000];
    snprintf(text, 1000, "numTracks = %d", numTracks);
    infoLabel->setText(text);
    if (numTracks > 1) {
        for (int i = 0; i < midifile.getNumEvents(0); i++) {

            // check for tempo indication
            if (midifile[0][i][0] == 0xff &&
                midifile[0][i][1] == 0x51) {
                setTempo(i);
            }
        }
        //fprintf(stderr,"Tempo %f\n",tempo);


    }
    for (int track = 1; track < numTracks; track++) {
        tracks.push_back(new Track(track));
        /* if (tracks > 1) {
            cout << "\nTrack " << track << endl;
         }
         for (int event=0; event < midifile[track].size(); event++) {
            cout << dec << midifile[track][event].tick;
            cout << '\t' << hex;
            for (int i=0; i<midifile[track][event].size(); i++) {
               cout << (int)midifile[track][event][i] << ' ';
            }
            cout << endl;
         }*/
    }
    return 1;
}

int MidiPlugin::unloadFile()
{

    return 0;
}

//------------------------------------------------------------------------------
void MidiPlugin::key(int type, int keySym, int mod)
{
    if (type == osgGA::GUIEventAdapter::KEYDOWN)
    {
        //fprintf(stdout,"--- coVRKey called (KeyPress, keySym=%d, mod=%d)\n",
        //	keySym,mod);
        return;
        //}else{
        //fprintf(stdout,"--- coVRKey called (KeyRelease, keySym=%d)\n",keySym);
    }

    switch (keySym)
    {

    case ('r'): /* r: reset animation */
        break;

    }
}

//-----------------------------------------------------------------------------
MidiPlugin::MidiPlugin()
    : ui::Owner("MidiPlugin", cover->ui)
{
    plugin = this;
    player = NULL;

    MIDITab = NULL;
    startTime = 0;
}
MidiPlugin * MidiPlugin::instance()
{
    return plugin;
}
osg::Geode *MidiPlugin::createGeometry(int i)
{
    osg::Geode *geode;

    osg::Sphere *mySphere = new osg::Sphere(osg::Vec3(0, 0, 0), 20.0);
    osg::ShapeDrawable *mySphereDrawable = new osg::ShapeDrawable(mySphere, hint.get());
    if (noteInfos[i] != NULL)
    {
        mySphereDrawable->setColor(noteInfos[i]->color);
    }
    geode = new osg::Geode();
    geode->addDrawable(mySphereDrawable);
    geode->setStateSet(shadedStateSet.get());
    return geode;
}

NoteInfo::NoteInfo(int nN)
{
    noteNumber = nN;
    MidiPlugin::instance()->nIs.push_back(this);
}
void NoteInfo::createGeom()
{
    geometry = MidiPlugin::instance()->createGeometry(noteNumber);
}

bool MidiPlugin::init()
{
    currentTrack = 0;

    for (int i = 0; i < NUMMidiStreams; i++)
    {
#ifdef WIN32
        hMidiDevice[i] = NULL;
#else
#endif
        midifd[i] = -1;
        inputDevice[i] = NULL;

        lTrack[i] = NULL;
        lTrack[i] = new Track(tracks.size(),true);
    }
    coVRFileManager::instance()->registerFileHandler(&handlers[0]);
    coVRFileManager::instance()->registerFileHandler(&handlers[1]);
    //----------------------------------------------------------------------------
  /*  if (player == NULL)
    {
        player = cover->usePlayer(playerUnavailableCB);
        if (player == NULL)
        {
            cover->unusePlayer(playerUnavailableCB);
            cover->addPlugin("Vrml97");
            player = cover->usePlayer(playerUnavailableCB);
            if (player == NULL)
            {
                cerr << "sorry, no VRML, no Sound support " << endl;
            }
        }
    }*/

    MIDIRoot = new osg::Group;
    MIDIRoot->setName("MIDIRoot");
    cover->getScene()->addChild(MIDIRoot.get());
    for (int i = 0; i < NUMMidiStreams; i++)
    {
        MIDITrans[i] = new osg::MatrixTransform();
        std::string name = "MIDITrans_";
        name += std::to_string(i);
        MIDITrans[i]->setName(name);
        MIDIRoot->addChild(MIDITrans[i].get());
        //MIDITrans[i]->setMatrix(osg::Matrix::rotate(180,osg::Vec3(0,0,1)));
    }

    globalmtl = new osg::Material;
    globalmtl->ref();
    globalmtl->setColorMode(osg::Material::AMBIENT_AND_DIFFUSE);
    globalmtl->setAmbient(osg::Material::FRONT_AND_BACK, osg::Vec4(0.2f, 0.2f, 0.2f, 1.0));
    globalmtl->setDiffuse(osg::Material::FRONT_AND_BACK, osg::Vec4(0.9f, 0.9f, 0.9f, 1.0));
    globalmtl->setSpecular(osg::Material::FRONT_AND_BACK, osg::Vec4(0.9f, 0.9f, 0.9f, 1.0));
    globalmtl->setEmission(osg::Material::FRONT_AND_BACK, osg::Vec4(0.0f, 0.0f, 0.0f, 1.0));
    globalmtl->setShininess(osg::Material::FRONT_AND_BACK, 16.0f);

    shadedStateSet = new osg::StateSet();
    shadedStateSet->ref();
    shadedStateSet->setAttributeAndModes(globalmtl.get(), osg::StateAttribute::ON);
    shadedStateSet->setMode(GL_LIGHTING, osg::StateAttribute::ON);
    shadedStateSet->setMode(GL_BLEND, osg::StateAttribute::ON);
    //for transparency, we need a transparent bin
    shadedStateSet->setRenderingHint(osg::StateSet::TRANSPARENT_BIN);
    shadedStateSet->setNestRenderBins(false);
    shadeModel = new osg::ShadeModel;
    shadeModel->setMode(osg::ShadeModel::SMOOTH);
    shadedStateSet->setAttributeAndModes(shadeModel, osg::StateAttribute::ON);

    lineStateSet = new osg::StateSet();
    lineStateSet->ref();
    lineStateSet->setAttributeAndModes(globalmtl.get(), osg::StateAttribute::ON);
    lineStateSet->setMode(GL_LIGHTING, osg::StateAttribute::OFF);
    lineStateSet->setMode(GL_BLEND, osg::StateAttribute::ON);
    lineStateSet->setNestRenderBins(false);
    osg::LineWidth *lineWidth = new osg::LineWidth(4);
    lineStateSet->setAttributeAndModes(lineWidth, osg::StateAttribute::ON);

    noteInfos.resize(180);

    hint = new osg::TessellationHints();
    hint->setDetailRatio(1.0);

    for (int i = 0; i < 180; i++)
        noteInfos[i] = NULL;


    noteInfos[0] = new NoteInfo(0); //kick
    noteInfos[0]->color = osg::Vec4(1, 1, 1, 1);
    noteInfos[0]->initialPosition.set(0.0, 0.0, 0.0);

    /* Jeremys drum kit*/
    noteInfos[4] = new NoteInfo(4); //stomp
    noteInfos[4]->color = osg::Vec4(1, 0, 0, 1);
    noteInfos[4]->initialPosition.set(0.0, 0.0, 0.0);
    noteInfos[29] = new NoteInfo(29); //cymbal1
    noteInfos[29]->color = osg::Vec4(1, 1, 102.0 / 255.0, 1);
    noteInfos[29]->initialPosition.set(0.0, 0.0, 0.0);
    noteInfos[49] = new NoteInfo(49);//cymbal2
    noteInfos[49]->color = osg::Vec4(1, 1, 26.0 / 255.0, 1);
    noteInfos[49]->initialPosition.set(0.0, 0.0, 0.0);
    noteInfos[55] = new NoteInfo(55);//cymbal2 edge
    noteInfos[55]->color = osg::Vec4(1, 1, 0, 1);
    noteInfos[55]->initialPosition.set(0.0, 0.0, 0.0);
    noteInfos[57] = new NoteInfo(57);//cymbal3
    noteInfos[57]->color = osg::Vec4(230.0 / 255.0, 230.0 / 255.0, 0, 1);
    noteInfos[57]->initialPosition.set(0.0, 0.0, 0.0);
    noteInfos[52] = new NoteInfo(52);//cymbal 3 edge
    noteInfos[52]->color = osg::Vec4(204.0 / 255.0, 204.0 / 255.0, 0, 1);
    noteInfos[52]->initialPosition.set(0.0, 0.0, 0.0);
    noteInfos[53] = new NoteInfo(53);//cymbal4 bell
    noteInfos[53]->color = osg::Vec4(179.0 / 255.0, 179.0 / 255.0, 0, 1);
    noteInfos[53]->initialPosition.set(0.0, 0.0, 0.0);
    noteInfos[51] = new NoteInfo(51);//cymbal4
    noteInfos[51]->color = osg::Vec4(128.0 / 255.0, 128.0 / 255.0, 0, 1);
    noteInfos[51]->initialPosition.set(0.0, 0.0, 0.0);
    noteInfos[59] = new NoteInfo(59);//cymbal4-edge
    noteInfos[59]->color = osg::Vec4(153.0 / 255.0, 153.0 / 255.0, 0, 1);
    noteInfos[59]->initialPosition.set(0.0, 0.0, 0.0);
    noteInfos[36] = new NoteInfo(36);//bass
    noteInfos[36]->color = osg::Vec4(255.0 / 255.0, 255.0 / 255.0, 200.0 / 255.0, 1);
    noteInfos[36]->initialPosition.set(0.0, 0.0, 0.0);
    noteInfos[42] = new NoteInfo(42); //hi-hat closed
    noteInfos[42]->color = osg::Vec4(230.0 / 255.0, 92.0 / 255.0, 0, 1);
    noteInfos[42]->initialPosition.set(0.0, 0.0, 0.0);
    noteInfos[46] = new NoteInfo(46);//hi-Hat open
    noteInfos[46]->color = osg::Vec4(204.0 / 255.0, 82.0 / 255.0, 0, 1);
    noteInfos[46]->initialPosition.set(0.0, 0.0, 0.0);
    noteInfos[84] = new NoteInfo(84);//hi-Hat Stomp
    noteInfos[84]->color = osg::Vec4(1, 102.0 / 255.0, 20.0 / 255.0, 1);
    noteInfos[84]->initialPosition.set(0.0, 0.0, 0.0);
    noteInfos[44] = new NoteInfo(44);//hi-Hat Stomp
    noteInfos[44]->color = osg::Vec4(1, 102.0 / 255.0, 0, 1);
    noteInfos[44]->initialPosition.set(0.0, 0.0, 0.0);
    noteInfos[31] = new NoteInfo(31);//pad1
    noteInfos[31]->color = osg::Vec4(179.0 / 255.0, 204.0 / 255.0, 1, 1);
    noteInfos[31]->initialPosition.set(0.0, 0.0, 0.0);
    noteInfos[32] = new NoteInfo(32);//pad1 Rim
    noteInfos[32]->color = osg::Vec4(128.0 / 255.0, 170.0 / 255.0, 1, 1);
    noteInfos[32]->initialPosition.set(0.0, 0.0, 0.0);
    noteInfos[27] = new NoteInfo(27);//tom1
    noteInfos[27]->color = osg::Vec4(77.0 / 255.0, 136.0 / 255.0, 1, 1);
    noteInfos[27]->initialPosition.set(0.0, 0.0, 0.0);
    noteInfos[48] = new NoteInfo(48);//tom2
    noteInfos[48]->color = osg::Vec4(26.0 / 255.0, 102.0 / 255.0, 1, 1);
    noteInfos[48]->initialPosition.set(0.0, 0.0, 0.0);
    noteInfos[45] = new NoteInfo(45);//tom3
    noteInfos[45]->color = osg::Vec4(0, 77.0 / 255.0, 230.0 / 255.0, 1);
    noteInfos[45]->initialPosition.set(0.0, 0.0, 0.0);
    noteInfos[43] = new NoteInfo(43);//tom4
    noteInfos[43]->color = osg::Vec4(0, 60.0 / 255.0, 179.0 / 255.0, 1);
    noteInfos[43]->initialPosition.set(0.0, 0.0, 0.0);
    noteInfos[58] = new NoteInfo(58);//tom4-edge
    noteInfos[58]->color = osg::Vec4(0, 51.0 / 255.0, 153.0 / 255.0, 1);
    noteInfos[58]->initialPosition.set(0.0, 0.0, 0.0);
    noteInfos[41] = new NoteInfo(41);//tom5
    noteInfos[41]->color = osg::Vec4(0, 43.0 / 255.0, 128.0 / 255.0, 1);
    noteInfos[41]->initialPosition.set(0.0, 0.0, 0.0);
    noteInfos[39] = new NoteInfo(39);//tom5-edge
    noteInfos[39]->color = osg::Vec4(0, 34.0 / 255.0, 102.0 / 255.0, 1);
    noteInfos[39]->initialPosition.set(0.0, 0.0, 0.0);
    noteInfos[38] = new NoteInfo(38);//snare
    noteInfos[38]->color = osg::Vec4(128.0 / 255.0, 51.0 / 255.0, 150 / 255.0, 1);
    noteInfos[38]->initialPosition.set(0.0, 0.0, 0.0);
    noteInfos[40] = new NoteInfo(40);//snare-edge
    noteInfos[40]->color = osg::Vec4(153.0 / 255.0, 51.0 / 255.0, 153.0 / 255.0, 1);
    noteInfos[40]->initialPosition.set(0.0, 0.0, 0.0);


    /* HLRS Drum kit*/
     /*
     noteInfos[36] = new NoteInfo(36); //kick
     noteInfos[36]->color = osg::Vec4(1,0,1,1);
     noteInfos[43] = new NoteInfo(43);//tom3
     noteInfos[43]->color = osg::Vec4(1,0,0.5,1);
     noteInfos[45] = new NoteInfo(45);//tom2
     noteInfos[45]->color = osg::Vec4(1,0,0,1);
     noteInfos[48] = new NoteInfo(48);//tom1
     noteInfos[48]->color = osg::Vec4(1,0,0,1);
     noteInfos[38] = new NoteInfo(38); //snare
     noteInfos[38]->color = osg::Vec4(1,0.2,0.2,1);
     noteInfos[46] = new NoteInfo(46);//hi-Hat open
     noteInfos[46]->color = osg::Vec4(1,0.2,0.2,1);
     noteInfos[42] = new NoteInfo(42);//hi-Hat closed
     noteInfos[42]->color = osg::Vec4(1,1,0,1);
     noteInfos[44] = new NoteInfo(44);//hi-Hat Stomp
     noteInfos[44]->color = osg::Vec4(1,1,0.2,1);
     noteInfos[49] = new NoteInfo(49);//crash
     noteInfos[49]->color = osg::Vec4(1,1,0.4,1);

     noteInfos[51] = new NoteInfo(51);//ride
     noteInfos[51]->color = osg::Vec4(0.4,0.4,1,1);*/



    for (int i = 0; i < nIs.size(); i++)
    {
        nIs[i]->createGeom();
        float angle = ((float)i / nIs.size())*2.0*M_PI;
        //float radius = 300.0+(float)i/nIs.size()*800.0;
        float radius = 800.0;
        if (nIs[i]->initialPosition == osg::Vec3(0, 0, 0))
        {
            nIs[i]->initialPosition.set(sin(angle)*radius, 0, cos(angle)*radius);
            nIs[i]->initialVelocity.set(sin(angle)*100.0, 1000, cos(angle)*100.0);
        }
        else
        {
            osg::Vec3 v = nIs[i]->initialPosition;
            v.normalize();
            v[1] = 1000.0;
            nIs[i]->initialVelocity = v;
        }
    }

    if (coVRMSController::instance()->isMaster())
    {
        int midiPort = coCoviseConfig::getInt("InPort", "COVER.Plugin.Midi", 0);
        int midiPortOut = coCoviseConfig::getInt("OutPort", "COVER.Plugin.Midi", 1);
<<<<<<< HEAD
		fprintf(stderr, "OpenMidiIn %d\n", midiPort);
        if (openMidiIn(midiPort))
        {
			fprintf(stderr, "OpenMidiIn %d failed\n", midiPort);
        }
		fprintf(stderr, "OpenMidiOut %d\n", midiPortOut);
		if (openMidiOut(midiPortOut))
		{
			fprintf(stderr, "OpenMidiOut %d failed\n", midiPortOut);
		}
=======

        for (int i = 0; i < NUMMidiStreams; i++)
        {
            if (openMidiIn(i, midiPort + i))
            {
            }
        }
        openMidiOut(midiPortOut);
>>>>>>> d9fe08fc
    }
    MIDItab_create();
    return true;
}

bool MidiPlugin::openMidiIn(int streamNum, int device)
{
#ifndef WIN32
    char devName[100];
    sprintf(devName, "/dev/midi%d", device + 1);
    midifd[streamNum] = open(devName, O_RDONLY | O_NONBLOCK);
    fprintf(stderr, "open /dev/midi%d %d", device + 1, midifd[streamNum]);
    if (midifd[streamNum] <= 0)
        return false;
#else
    UINT nMidiDeviceNum;
    nMidiDeviceNum = midiInGetNumDevs();
    if (nMidiDeviceNum == 0) {
        fprintf(stderr, "midiInGetNumDevs() return 0...");
        return false;
    }
    else
    {
        MMRESULT rv;
        UINT nMidiPort = (uint)device;

        rv = midiInOpen(&hMidiDevice[streamNum], nMidiPort, (DWORD_PTR)MidiInProc, streamNum, CALLBACK_FUNCTION);
        if (rv != MMSYSERR_NOERROR) {
            fprintf(stderr, "midiInOpen() failed...rv=%d", rv);
            return false;
        }
        else
        {
            midiInStart(hMidiDevice[streamNum]);
        }

    }

#endif

    return true;
}

bool MidiPlugin::openMidiOut(int device)
{
#ifndef WIN32
    char devName[100];
    sprintf(devName, "-/dev/midi%d", device + 1);
    midiOutfd = open(devName, O_WRONLY | O_NONBLOCK);
    fprintf(stderr, "open /dev/midi%d %d", device + 1, midiOutfd);
    if (midiOutfd <= 0)
        return false;
#else
    UINT nMidiDeviceNum;
    nMidiDeviceNum = midiInGetNumDevs();
    if (nMidiDeviceNum == 0) {
        fprintf(stderr, "midiInGetNumDevs() return 0...");
        return false;
    }
    else
    {
        MMRESULT rv;
        UINT nMidiPort = (uint)device;

        rv = midiOutOpen(&hMidiDeviceOut, nMidiPort, 0, 0, CALLBACK_NULL);
        if (rv != MMSYSERR_NOERROR) {
            fprintf(stderr, "midiOutOpen() failed...rv=%d", rv);
            return false;
        }
		fprintf(stderr, "midiOutOpen() succeded...rv=%d nMidiPort %d", rv,nMidiPort);

    }

#endif
    return true;
}


//------------------------------------------------------------------------------
MidiPlugin::~MidiPlugin()
{
    for (int i = 0; i < NUMMidiStreams; i++)
    {
        delete lTrack[i];
    }
}

void MidiPlugin::addEvent(MidiEvent &me, int MidiStream)
{
    if (me.isNoteOn() && me.getVelocity() > 0)
    {
        eventqueue[MidiStream].push_back(me);
    }
}
bool MidiPlugin::destroy()
{

    coVRFileManager::instance()->unregisterFileHandler(&handlers[0]);
    coVRFileManager::instance()->unregisterFileHandler(&handlers[1]);

    cover->getObjectsRoot()->removeChild(MIDIRoot.get());

    MIDItab_delete();

    return true;
}

bool MidiPlugin::update()
{
    return true;
}

//------------------------------------------------------------------------------
void MidiPlugin::preFrame()
{
<<<<<<< HEAD
	while (eventqueue.size() > 0)
	{
		MidiEvent me = *eventqueue.begin();
		eventqueue.pop_front();
		if (me.getKeyNumber() == 31) // special reset key (drumpad)
		{
			lTrack->reset();
		}
		else
		{
		lTrack->addNote(new Note(me, lTrack));
		printf("key: %02d velo %03d chan %d\n", me.getKeyNumber(), me.getVelocity(), me.getChannel());
		}
	}
=======

    for (int i = 0; i < NUMMidiStreams; i++)
    {
        while (eventqueue[i].size() > 0)
        {
            MidiEvent me = *eventqueue[i].begin();
            eventqueue[i].pop_front();
            lTrack[i]->addNote(new Note(me, lTrack[i]));
            printf("key: %02d velo %03d chan %d\n", me.getKeyNumber(), me.getVelocity(), me.getChannel());
        }
        if (startTime == 0.0)
        {
            lTrack[i]->reset();
            startTime = cover->frameTime();
            lTrack[i]->setVisible(true);
        }
        lTrack[i]->update();
    }
>>>>>>> d9fe08fc
    //fprintf(stderr,"tracks %d\n",tracks.size());
    if (tracks.size() > 0)
    {
        if (startTime == 0.0)
        {
            tracks[currentTrack]->reset();
            startTime = cover->frameTime();
            tracks[currentTrack]->setVisible(true);
        }
        tracks[currentTrack]->update();
    }
}
//------------------------------------------------------------------------------
void MidiPlugin::postFrame()
{
    // we do not need to care about animation (auto or step) here,
    // because it's in the main program
}

//----------------------------------------------------------------------------
/*
osg::Geode *MidiPlugin::createBallGeometry(int ballId)
{

    //------------------------
    // ! function not used
    //------------------------
    //fprintf(outfile,
    // "--- MidiPlugin::createBallGeometry (%d) called\n",ballId);

    osg::Geode *geode;
    float color3[3];
    int col;

    osg::Sphere *mySphere = new osg::Sphere(osg::Vec3(0, 0, 0), (float)geo.ballsradius[ballId]);
    osg::ShapeDrawable *mySphereDrawable = new osg::ShapeDrawable(mySphere, hint.get());
    col = geo.ballscolor[ballId];
    if (col < 0)
    {
        ballcolor(color3, str.balldyncolor[str.act_step][ballId]);
        mySphereDrawable->setColor(osg::Vec4(color3[0], color3[1], color3[2], 1.0f));
    }
    else
    {
        mySphereDrawable->setColor(osg::Vec4(1.0f, 1.0f, 1.0f, 1.0f));
    }
    geode = new osg::Geode();
    geode->addDrawable(mySphereDrawable);
    geode->setStateSet(shadedStateSet.get());

    return (geode);
}*/
//--------------------------------------------------------------------
void MidiPlugin::setTimestep(int t)
{
}
//--------------------------------------------------------------------
void MidiPlugin::MIDItab_create(void)
{

    MIDITab = new ui::Menu("Midi", this);
    reset = new ui::Button(MIDITab, "Reset");
    reset->setText("Reset");
    reset->setCallback([this](bool) {
        for (int i = 0; i < NUMMidiStreams; i++)
        {
            lTrack[i]->reset();
        }
    });
    trackNumber = new  ui::EditField(MIDITab, "trackNumber");
    trackNumber->setValue(0);
    trackNumber->setCallback([this](std::string newVal) {
        currentTrack = std::stoi(newVal);
        if (currentTrack >= 0 && currentTrack < tracks.size())
        {
        }
        else
        {
            currentTrack = 0;
        }
        if (currentTrack >= 0 && currentTrack < tracks.size())
        {
            tracks[currentTrack]->setVisible(false);

            if (currentTrack >= 0)
            {
                tracks[currentTrack]->reset();
                startTime = cover->frameTime();
                tracks[currentTrack]->setVisible(true);
            }
        }
    });
    outputDevice = new ui::SelectionList(MIDITab, "outputDevices");
    for (int i = 0; i < NUMMidiStreams; i++)
    {
        inputDevice[i] = new ui::SelectionList(MIDITab, "inputDevices");

#ifdef WIN32
        const UINT_PTR nMidiIn = midiInGetNumDevs();
        for (UINT_PTR iMidiIn = 0; iMidiIn < nMidiIn; ++iMidiIn) {
            MIDIINCAPS mic{};
            midiInGetDevCaps(iMidiIn, &mic, sizeof(mic));
            printf("MIDI Inp#%2d [%s]\n", (int)iMidiIn, mic.szPname);
            inputDevice[i]->append(mic.szPname);
        }
#else

        inputDevice[i]->append(std::to_string(i));

#endif
        inputDevice[i]->setCallback([this, i](int newInDev) {
#ifdef WIN32
            if (hMidiDevice)
                midiInClose(hMidiDevice[i]);
#else
            close(midifd[i]);
#endif
            openMidiIn(i, newInDev);
        });
    }

#ifdef WIN32
    const UINT_PTR nMidiOut = midiOutGetNumDevs();
    for (UINT_PTR iMidiOut = 0; iMidiOut < nMidiOut; ++iMidiOut) {
        MIDIOUTCAPS moc{};
        midiOutGetDevCaps(iMidiOut, &moc, sizeof(moc));
        printf("MIDI Outp#%2d [%s]\n", (int)iMidiOut, moc.szPname);
        outputDevice->append(moc.szPname);
    }
#else
    outputDevice->append("0");
#endif

    outputDevice->setCallback([this](int newOutDev) {
#ifdef WIN32
        if (hMidiDeviceOut)
            midiOutClose(hMidiDeviceOut);
#else
        close(midiOutfd);
#endif
        openMidiOut(newOutDev);

    });

    outputDevice = new ui::SelectionList(MIDITab, "outputDevices");


    infoLabel = new ui::Label(MIDITab, "MIDI Version 1.0");


}

void MidiPlugin::setTempo(int index) {
    double newtempo = 0.0;
    static int count = 0;
    count++;

    MidiEvent& mididata = midifile[0][index];

    int microseconds = 0;
    microseconds = microseconds | (mididata[3] << 16);
    microseconds = microseconds | (mididata[4] << 8);
    microseconds = microseconds | (mididata[5] << 0);

    newtempo = 60.0 / microseconds * 1000000.0;
    if (count <= 1) {
        tempo = newtempo;
    }
    else if (tempo != newtempo) {
        cout << "; WARNING: change of tempo from " << tempo
            << " to " << newtempo << " ignored" << endl;
    }
}



//--------------------------------------------------------------------
void MidiPlugin::MIDItab_delete(void)
{
    if (MIDITab)
    {
        delete infoLabel;

        delete MIDITab;
    }
}

//--------------------------------------------------------------------

COVERPLUGIN(MidiPlugin)


Track::Track(int tn, bool l)
{
    life = l;
    TrackRoot = new osg::Group();
    TrackRoot->setName("TrackRoot");
    trackNumber = tn;

    streamNum = trackNumber%MidiPlugin::instance()->NUMMidiStreams;
    char soundName[200];
    snprintf(soundName, 200, "RENDERS/S%d.wav", tn);
    //trackAudio = new vrml::Audio(soundName);
    trackAudio = NULL;
    trackSource = NULL;
    if (trackAudio != NULL && MidiPlugin::instance()->player)
    {
        trackSource = MidiPlugin::instance()->player->newSource(trackAudio);
        if (trackSource)
        {
            trackSource->setLoop(false);
            trackSource->setPitch(1);
            trackSource->stop();
            trackSource->setIntensity(1.0);
            trackSource->setSpatialize(false);
            trackSource->setVelocity(0, 0, 0);

        }
    }

    geometryLines = createLinesGeometry();
    TrackRoot->addChild(geometryLines);
    lastNum = 0;
    lastPrimitive = 0;
}
Track::~Track()
{
}
void Track::addNote(Note *n)
{

    Note* lastNode = NULL;
    int num = notes.size() - 1;
    if (num >= 0)
    {
        std::list<Note *>::iterator it;
        it = notes.end();
        it--;
        lastNode = *it;
    }
    notes.push_back(n);
    if (lastNode == NULL || ((n->event.seconds - lastNode->event.seconds) > 1.0))
    {
        if (lastNode != NULL && num - lastNum == 0)
        {
            fprintf(stderr, "new zero line\n");
            linePrimitives->push_back(1);
        }
        lastNum = num;
        fprintf(stderr, "%d\n", (num - lastNum) + 1);
        fprintf(stderr, "td\n");
    }
    fprintf(stderr, "num %d lastNum %d\n", num, lastNum);
    if (num - lastNum == 1)
    {
        fprintf(stderr, "new line\n");
        lastPrimitive = linePrimitives->size();
        linePrimitives->push_back((num - lastNum) + 1);
    }
    if (num - lastNum > 0)
    {
        fprintf(stderr, "addLineVert%d\n", (num - lastNum) + 1);
        (*linePrimitives)[lastPrimitive] = (num - lastNum) + 1;
    }
    lineVert->push_back(n->transform->getMatrix().getTrans());
    lineColor->push_back(osg::Vec4(0, 1, 1, 1));
}

osg::Geode *Track::createLinesGeometry()
{
    osg::Geode *geode;


    geode = new osg::Geode();
    geode->setStateSet(MidiPlugin::instance()->lineStateSet.get());


    osg::Geometry *geom = new osg::Geometry();
    geom->setUseDisplayList(false);
    geom->setUseVertexBufferObjects(false);

    // set up geometry
    lineVert = new osg::Vec3Array;
    lineColor = new osg::Vec4Array;

    linePrimitives = new osg::DrawArrayLengths(osg::PrimitiveSet::LINE_STRIP);
    linePrimitives->push_back(0);
    geom->setVertexArray(lineVert);
    geom->setColorArray(lineColor);
    geom->setColorBinding(osg::Geometry::BIND_PER_VERTEX);
    geom->addPrimitiveSet(linePrimitives);

    geode->addDrawable(geom);

    return geode;
}
void Track::reset()
{
    eventNumber = 0;
    if (trackSource != NULL)
    {
        trackSource->play();
    }
    for (std::list<Note *>::iterator it = notes.begin(); it != notes.end(); it++)
    {
        delete *it;
    }
    notes.clear();
    lineVert->resize(0);
    linePrimitives->resize(0);
    lastNum = 0;
    lastPrimitive = 0;
}

void Track::update()
{
    double speed = MidiPlugin::instance()->midifile.getTicksPerQuarterNote();
    double time = cover->frameTime() - MidiPlugin::instance()->startTime;
    MidiEvent me;
    if (life)
    {
        char buf[1000];
        int numRead = 0;
        if (MidiPlugin::instance()->midifd[streamNum] > 0)
        {
            numRead = read(MidiPlugin::instance()->midifd[streamNum], buf, 2);
        }
        if (numRead > 0)
        {
            if (buf[0] != -2)
            {
                if (buf[0] == -112 || buf[0] == -103)
                {
                    int key = buf[1];
                    me.setP0(buf[0]);
                    me.setP1(buf[1]);
                    int numRead = read(MidiPlugin::instance()->midifd[streamNum], buf, 2);
                    int value = buf[0];
                    me.setP2(buf[0]);
                    me.seconds = cover->frameTime();
                    if (value > 0)
                    {
                        // key press
                        me.setKeyNumber(key);
                        me.setVelocity(value);
                    }
                    else
                    {
                        // key release
                    }
                }
                else
                {
                    fprintf(stderr, "%d %d\n", (int)buf[0], (int)buf[1]);
                }
            }
        }
        if (coVRMSController::instance()->isMaster())
        {
            char buf[3];
            buf[0] = me.getP0();
            buf[1] = me.getP1();
            buf[2] = me.getP2();
            coVRMSController::instance()->sendSlaves((char *)buf, 3);

        }
        else
        {
            char buf[3];
            coVRMSController::instance()->readMaster((char *)buf, 3);
            me.setP0(buf[0]);
            me.setP1(buf[1]);
            me.setP2(buf[2]);
        }
        if (me.isNote() && me.getVelocity() > 0)
        {
            addNote(new Note(me, this));
        }
    }
    else
    {
        if (eventNumber < MidiPlugin::instance()->midifile[trackNumber].size())
        {
            me = MidiPlugin::instance()->midifile[trackNumber][eventNumber];
        }
        while ((eventNumber < MidiPlugin::instance()->midifile[trackNumber].size()) && ((me.tick*60.0 / MidiPlugin::instance()->tempo / speed) < time))
        {
            me = MidiPlugin::instance()->midifile[trackNumber][eventNumber];
            me.getDurationInSeconds();
            if (me.isNoteOn())
            {
                //fprintf(stderr,"new note %d\n",me.getKeyNumber());
                if (MidiPlugin::instance()->noteInfos[me.getKeyNumber()] != NULL)
                {
                    notes.push_back(new Note(me, this));
                }
                else
                {

                    //fprintf(stderr,"unknown note %d\n",me.getKeyNumber());
                }
            }
            eventNumber++;
        }
    }
    int vNum = 0;
    int numNotes = notes.size();
    for (std::list<Note *>::iterator it = notes.begin(); it != notes.end(); it++)
    {

        (*it)->integrate(cover->frameTime() - oldTime);
        osg::Vec3 v = ((*it)->transform->getMatrix().getTrans());
        (*lineVert)[vNum] = v;
        float len = v.length();
        v.normalize();
        osg::Vec4 c;
        c[0] = v[0];
        c[1] = v[1];
        c[2] = v[2];
        c[3] = 1.0;
        (*lineColor)[vNum++] = c;
    }
    lineVert->dirty();
    lineColor->dirty();
    linePrimitives->dirty();
    oldTime = cover->frameTime();
}
void Track::setVisible(bool state)
{
    if (state)
    {
        MidiPlugin::instance()->MIDITrans[trackNumber%MidiPlugin::instance()->NUMMidiStreams]->addChild(TrackRoot);
        if (trackSource != NULL)
        {
            trackSource->play();
        }
    }
    else
    {
        MidiPlugin::instance()->MIDIRoot->removeChild(TrackRoot);
        if (trackSource != NULL)
        {
            trackSource->stop();
        }
    }
}

Note::Note(MidiEvent &me, Track *t)
{
    event = me;
    track = t;
    NoteInfo *ni = MidiPlugin::instance()->noteInfos[me.getKeyNumber()];
    transform = new osg::MatrixTransform();
    float s = event.getVelocity() / 10.0;
    if (ni == NULL)
    {
        fprintf(stderr, "no NoteInfo for Key %d\n", me.getKeyNumber());
        ni = MidiPlugin::instance()->noteInfos[0];
        event.setKeyNumber(0);
    }
    transform->setMatrix(osg::Matrix::scale(s, s, s) * osg::Matrix::translate(ni->initialPosition));
    if (ni->geometry != NULL)
    {
        transform->addChild(ni->geometry);
    }
    velo = ni->initialVelocity*event.getVelocity() / 100.0;
    velo[1] = (event.getVelocity() - 32) * 40;
    t->TrackRoot->addChild(transform.get());

}
Note::~Note()
{
    track->TrackRoot->removeChild(transform.get());
}
void Note::integrate(double time)
{
    osg::Matrix nm = transform->getMatrix();
    osg::Vec3 pos = nm.getTrans();
    osg::Vec3 spiral;
    spiral[0] = pos[1];
    spiral[1] = 0.0;
    spiral[2] = -pos[0];
    spiral *= 0.1;
    osg::Vec3 a = osg::Vec3(0, -300.0, 0);
    a = pos;
    a.normalize();
    a *= 700;
    velo = velo + a * time;
    pos += (velo + spiral) * time;
    nm.setTrans(pos);
    transform->setMatrix(nm);
}
<|MERGE_RESOLUTION|>--- conflicted
+++ resolved
@@ -75,7 +75,6 @@
 };
 void CALLBACK MidiInProc(HMIDIIN hMidiIn, UINT wMsg, DWORD dwInstance, DWORD dwParam1, DWORD dwParam2)
 {
-<<<<<<< HEAD
 	switch (wMsg) {
 	case MIM_OPEN:
 		printf("wMsg=MIM_OPEN\n");
@@ -130,46 +129,6 @@
 		break;
 	}
 	return;
-=======
-    switch (wMsg) {
-    case MIM_OPEN:
-        printf("wMsg=MIM_OPEN\n");
-        break;
-    case MIM_CLOSE:
-        printf("wMsg=MIM_CLOSE\n");
-        break;
-    case MIM_DATA:
-    {
-        //printf("wMsg=MIM_DATA, dwInstance=%08x, dwParam1=%08x, dwParam2=%08x\n", dwInstance, dwParam1, dwParam2);
-        MIDIMessage md;
-        md.mTime = dwParam2;
-        md.mStatus = (UCHAR)(dwParam1 & 0xFF);
-        md.mParam1 = (UCHAR)((dwParam1 >> 8) & 0xFF);
-        md.mParam2 = (UCHAR)((dwParam1 >> 16) & 0xFF);
-        MidiEvent me(md.mStatus, md.mParam1, md.mParam2);
-        MidiPlugin::instance()->addEvent(me, dwInstance);
-        if (MidiPlugin::instance()->hMidiDeviceOut != NULL)
-            midiOutMessage(MidiPlugin::instance()->hMidiDeviceOut, wMsg, dwParam1, dwParam2);
-    }
-    break;
-    case MIM_LONGDATA:
-        printf("wMsg=MIM_LONGDATA\n");
-        break;
-    case MIM_ERROR:
-        printf("wMsg=MIM_ERROR\n");
-        break;
-    case MIM_LONGERROR:
-        printf("wMsg=MIM_LONGERROR\n");
-        break;
-    case MIM_MOREDATA:
-        printf("wMsg=MIM_MOREDATA\n");
-        break;
-    default:
-        printf("wMsg = unknown\n");
-        break;
-    }
-    return;
->>>>>>> d9fe08fc
 }
 #else
 #include <unistd.h>
@@ -537,27 +496,19 @@
     {
         int midiPort = coCoviseConfig::getInt("InPort", "COVER.Plugin.Midi", 0);
         int midiPortOut = coCoviseConfig::getInt("OutPort", "COVER.Plugin.Midi", 1);
-<<<<<<< HEAD
-		fprintf(stderr, "OpenMidiIn %d\n", midiPort);
-        if (openMidiIn(midiPort))
-        {
-			fprintf(stderr, "OpenMidiIn %d failed\n", midiPort);
+
+        for (int i = 0; i < NUMMidiStreams; i++)
+        {
+            if (openMidiIn(i, midiPort + i))
+            {
+fprintf(stderr, "OpenMidiIn %d failed\n", midiPort);
+            }
         }
 		fprintf(stderr, "OpenMidiOut %d\n", midiPortOut);
 		if (openMidiOut(midiPortOut))
 		{
 			fprintf(stderr, "OpenMidiOut %d failed\n", midiPortOut);
 		}
-=======
-
-        for (int i = 0; i < NUMMidiStreams; i++)
-        {
-            if (openMidiIn(i, midiPort + i))
-            {
-            }
-        }
-        openMidiOut(midiPortOut);
->>>>>>> d9fe08fc
     }
     MIDItab_create();
     return true;
@@ -673,22 +624,6 @@
 //------------------------------------------------------------------------------
 void MidiPlugin::preFrame()
 {
-<<<<<<< HEAD
-	while (eventqueue.size() > 0)
-	{
-		MidiEvent me = *eventqueue.begin();
-		eventqueue.pop_front();
-		if (me.getKeyNumber() == 31) // special reset key (drumpad)
-		{
-			lTrack->reset();
-		}
-		else
-		{
-		lTrack->addNote(new Note(me, lTrack));
-		printf("key: %02d velo %03d chan %d\n", me.getKeyNumber(), me.getVelocity(), me.getChannel());
-		}
-	}
-=======
 
     for (int i = 0; i < NUMMidiStreams; i++)
     {
@@ -696,8 +631,15 @@
         {
             MidiEvent me = *eventqueue[i].begin();
             eventqueue[i].pop_front();
-            lTrack[i]->addNote(new Note(me, lTrack[i]));
-            printf("key: %02d velo %03d chan %d\n", me.getKeyNumber(), me.getVelocity(), me.getChannel());
+            if (me.getKeyNumber() == 31) // special reset key (drumpad)
+            {
+                lTrack->reset();
+            }
+            else
+            {
+                lTrack[i]->addNote(new Note(me, lTrack[i]));
+            }
+                printf("key: %02d velo %03d chan %d\n", me.getKeyNumber(), me.getVelocity(), me.getChannel());
         }
         if (startTime == 0.0)
         {
@@ -707,7 +649,6 @@
         }
         lTrack[i]->update();
     }
->>>>>>> d9fe08fc
     //fprintf(stderr,"tracks %d\n",tracks.size());
     if (tracks.size() > 0)
     {
