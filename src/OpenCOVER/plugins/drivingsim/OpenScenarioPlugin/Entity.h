#ifndef ENTITY_H
#define ENTITY_H

#include<string>
#include <TrafficSimulation/AgentVehicle.h>
#include <iostream>
#include <math.h>

class Spline;
class ReferencePosition;
class Action;
class Event;
namespace OpenScenario
{
	class oscObject;
	class oscVehicle;
}
class Entity {

public:
    std::string name;
    float speed;
<<<<<<< HEAD
    std::string roadId;
    int laneId;
    float inits;
    AgentVehicle *agentVehicle;
=======
    AgentVehicle *entityGeometry;
>>>>>>> e8838770
    osg::Vec3 entityPosition;
    osg::Vec3 directionVector;

    ReferencePosition* refPos;
    ReferencePosition* newRefPos;
    Entity* refObject;

    Entity(OpenScenario::oscObject *object);
    ~Entity();
    void setInitEntityPosition(ReferencePosition* init_refPos);
    void moveLongitudinal();
    std::string &getName();
    void setSpeed(float speed_temp);
    void longitudinalSpeedAction(Event *event, double init_targetSpeed, int shape);
    void resetActionAttributes();

    float &getSpeed();
    osg::Vec3 getPosition();
    void setDirection(osg::Vec3 &newDirection);

    // follow Trajectory attributes
    osg::Vec3 targetPosition;
    osg::Vec3 totaldirectionVector;

    int visitedVertices;
    float totalDistance;
    float totaldirectionVectorLength;

    // follow Trajectories functions
    void setTrajSpeed(float deltat);
    void followTrajectory(Event *event, int verticesCounter);
    void setTrajectoryDirection();

    //Longitudinal attributes
    float dt;
    float old_speed;
    float acceleration;
	OpenScenario::oscVehicle *getVehicle() { return vehicle; };

private:

	OpenScenario::oscVehicle * vehicle;
	OpenScenario::oscObject *object;




};

#endif // ENTITY_H<|MERGE_RESOLUTION|>--- conflicted
+++ resolved
@@ -20,14 +20,7 @@
 public:
     std::string name;
     float speed;
-<<<<<<< HEAD
-    std::string roadId;
-    int laneId;
-    float inits;
     AgentVehicle *agentVehicle;
-=======
-    AgentVehicle *entityGeometry;
->>>>>>> e8838770
     osg::Vec3 entityPosition;
     osg::Vec3 directionVector;
 
