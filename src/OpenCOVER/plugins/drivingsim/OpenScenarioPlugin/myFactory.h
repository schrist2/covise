#ifndef MY_FACTORY_H
#define MY_FACTORY_H

#include <DrivingSim/OpenScenario/oscFactory.h>
#include <DrivingSim/OpenScenario/oscObjectBase.h>
#include <string.h>

using namespace std;

class myFactory : public OpenScenario::oscFactory<OpenScenario::oscObjectBase, std::string>
{
public:
	myFactory();
	~myFactory();
	//Die Methode kompiliert noch nicht
<<<<<<< HEAD


	//virtual OpenScenario::oscObjectBase * create(const std::string name);
=======
	virtual OpenScenario::oscObjectBase *create(const std::string &name);
>>>>>>> e3a7f672
};

#endif // MY_FACTORY_H<|MERGE_RESOLUTION|>--- conflicted
+++ resolved
@@ -13,13 +13,7 @@
 	myFactory();
 	~myFactory();
 	//Die Methode kompiliert noch nicht
-<<<<<<< HEAD
-
-
-	//virtual OpenScenario::oscObjectBase * create(const std::string name);
-=======
 	virtual OpenScenario::oscObjectBase *create(const std::string &name);
->>>>>>> e3a7f672
 };
 
 #endif // MY_FACTORY_H