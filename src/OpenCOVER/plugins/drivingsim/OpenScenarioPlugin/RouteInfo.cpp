#include "RouteInfo.h"

using namespace std;

RouteInfo::RouteInfo():
oscRoute()
{
}
RouteInfo::~RouteInfo(){}

void RouteInfo::finishedParsing()
{
}

void RouteInfo::addEntity(Entity *e)
{
	EntityInfo *ei = new EntityInfo(e);
	entityInfos.push_back(ei);
}
void RouteInfo::removeEntity(Entity *e)
{
	for (auto it = entityInfos.begin(); it != entityInfos.end(); it++)
	{
		EntityInfo *ei = (*it);
		if (ei->getEntity() == e)
		{
			entityInfos.erase(it);
			delete ei;
			break;
		}
	}
}
void RouteInfo::update()
{
	for (auto it = entityInfos.begin(); it != entityInfos.end(); it++)
	{
		(*it)->update();
	}
}

EntityInfo::EntityInfo(Entity *e)
: entity(e)
, st(0., 0.)
{
	currentWaypoint = NULL;
	currentRoad = NULL;
	currentLane = NULL;
	osg::Vec3 pos = e->getPosition();
	Vector3D p(pos.x(), pos.y(), pos.z());
	double longPosition;
	Vector2D st = RoadSystem::Instance()->searchPosition(p, currentRoad, longPos);
	s = st[0];
	t = st[1];
	if (currentRoad != NULL)
	{
	    int laneNumber = currentRoad->searchLane(s,t);
		if (laneNumber != NULL)
		{
<<<<<<< HEAD
			//RoadTransition rt(;
			//entity->entityGeometry->addRouteTransition();
=======
            RoadTransition rt;
			entity->entityGeometry->addRouteTransition(rt);
>>>>>>> 41cb25db
		}

	}
}
EntityInfo::~EntityInfo()
{

}
void EntityInfo::update()
{
}<|MERGE_RESOLUTION|>--- conflicted
+++ resolved
@@ -39,9 +39,8 @@
 }
 
 EntityInfo::EntityInfo(Entity *e)
-: entity(e)
-, st(0., 0.)
 {
+	entity = e;
 	currentWaypoint = NULL;
 	currentRoad = NULL;
 	currentLane = NULL;
@@ -56,13 +55,8 @@
 	    int laneNumber = currentRoad->searchLane(s,t);
 		if (laneNumber != NULL)
 		{
-<<<<<<< HEAD
 			//RoadTransition rt(;
 			//entity->entityGeometry->addRouteTransition();
-=======
-            RoadTransition rt;
-			entity->entityGeometry->addRouteTransition(rt);
->>>>>>> 41cb25db
 		}
 
 	}
