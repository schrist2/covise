#include "Trajectory.h"

using namespace std;

Trajectory::Trajectory():
oscTrajectory()
{}
Trajectory::~Trajectory(){}

void Trajectory::finishedParsing()
{
}
void Trajectory::initialize(int verticesCounter_temp)
{
    verticesCounter = verticesCounter_temp;

}

osg::Vec3 Trajectory::getAbsolute(int visitedVertices, Entity *currentEntity){
    auto vert = Vertex[visitedVertices];

    if(vert->Position->World.exists()){
        osg::Vec3 absCoordinates (vert->Position->World->x.getValue(),vert->Position->World->y.getValue(),vert->Position->World->z.getValue());
        return absCoordinates;
    }
    else if(vert->Position->RelativeWorld.exists()){
        osg::Vec3 relCoordinates (vert->Position->RelativeWorld->dx.getValue(),vert->Position->RelativeWorld->dy.getValue(),vert->Position->RelativeWorld->dz.getValue());
        osg::Vec3 absCoordinates = relCoordinates + currentEntity->entityPosition;

        return absCoordinates;
    }
<<<<<<< HEAD
	return osg::Vec3(0.0, 0.0, 0.0);
//    auto coords = vert->Position->World;
//    int a= 1;


}

double Trajectory::getRefernce(){
    // to be implemented
	return 0.0;
=======

}

double Trajectory::getReference(int visitedVertices){
    /*
    wie soll die Refernce in der Trajecotry definiert werden?
    - für jeden Agenten wieder bei 0 starten?
    - einfach immer nur das dt in die Reference schreiben?
    */

    t1 = Vertex[visitedVertices]->Shape->reference.getValue();

    if(visitedVertices==verticesCounter){
        t0 = Vertex[visitedVertices-1]->Shape->reference.getValue();
    }
    else{
        t0 = Vertex[visitedVertices+1]->Shape->reference.getValue();
    }
    dt = t0-t1;

    dt = (float) dt;
    return dt;
>>>>>>> 3ccf143b
}<|MERGE_RESOLUTION|>--- conflicted
+++ resolved
@@ -29,18 +29,7 @@
 
         return absCoordinates;
     }
-<<<<<<< HEAD
 	return osg::Vec3(0.0, 0.0, 0.0);
-//    auto coords = vert->Position->World;
-//    int a= 1;
-
-
-}
-
-double Trajectory::getRefernce(){
-    // to be implemented
-	return 0.0;
-=======
 
 }
 
@@ -63,5 +52,4 @@
 
     dt = (float) dt;
     return dt;
->>>>>>> 3ccf143b
 }