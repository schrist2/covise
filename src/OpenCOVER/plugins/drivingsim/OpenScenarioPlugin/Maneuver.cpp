#include "Maneuver.h"
#include <cover/coVRPluginSupport.h>
#include <iterator>
#include <math.h>
#include "OpenScenarioPlugin.h"
#include "Act.h"

using namespace std;

Maneuver::Maneuver():
	maneuverCondition(false),
	maneuverFinished(false),
	totalDistance(0),
	visitedVertices(0),
	trajectoryCatalogReference(""),
	startAfterManeuver(""),
	startConditionType("termination"),
	targetSpeed(0)
{
}
Maneuver::~Maneuver()
{
}

void Maneuver::finishedParsing()
{
	name = oscManeuver::name.getValue();
}

<<<<<<< HEAD
osg::Vec3 &Maneuver::followTrajectory(osg::Vec3 currentPos, vector<osg::Vec3> polylineVertices, float speed,float timer)
=======
void Maneuver::checkConditions()
{
	if (startConditionType == "time")
	{
		if (startTime<OpenScenarioPlugin::instance()->scenarioManager->simulationTime && maneuverFinished != true)
		{
			maneuverCondition = true;
		}
		else
		{
			maneuverCondition = false;
		}
	}
	if (startConditionType == "distance")
	{
		auto activeCar = OpenScenarioPlugin::instance()->scenarioManager->getEntityByName(activeCarName);
		auto passiveCar = OpenScenarioPlugin::instance()->scenarioManager->getEntityByName(passiveCarName);
		if (activeCar->entityPosition[0] - passiveCar->entityPosition[0] >= relativeDistance && maneuverFinished == false)
		{
			maneuverCondition = true;
		}

	}
	if (startConditionType == "termination")
	{
		for (list<Act*>::iterator act_iter = OpenScenarioPlugin::instance()->scenarioManager->actList.begin(); act_iter != OpenScenarioPlugin::instance()->scenarioManager->actList.end(); act_iter++)
		{
			for (list<Maneuver*>::iterator terminatedManeuver = (*act_iter)->maneuverList.begin(); terminatedManeuver != (*act_iter)->maneuverList.end(); terminatedManeuver++)
			{
				if ((*terminatedManeuver)->maneuverFinished == true && maneuverFinished == false && (*terminatedManeuver)->getName() == startAfterManeuver)
				{
					maneuverCondition = true;
				}
			}
		}
	}
}

osg::Vec3 &Maneuver::followTrajectory(osg::Vec3 currentPos, vector<osg::Vec3> polylineVertices, float speed)
>>>>>>> f3ad6b30
{
    int verticesCounter = polylineVertices.size();

    if(totalDistance == 0)
    {

        verticeStartPos = currentPos;
        targetPosition = polylineVertices[visitedVertices];

        float xcoord = currentPos[0];

        fprintf(stderr,"%f, ",timer);
        fprintf(stderr, "%s, %i, %f, %f,\n",name.c_str(),visitedVertices,xcoord,targetPosition[0]);

        if (visitedVertices > 170){
            int blup = 1;
        }
    }
//    std::string testvar = name.c_str();

//    if (testvar == "laneChange0") {
//        fprintf(stderr, " x[%i], %f, %f,\n",visitedVertices,timer,currentPos[0]);
//    }


    //substract vectors
    directionVector = targetPosition - currentPos;
    float distance = directionVector.length();


    // calculate speed
    totaldirectionVector = targetPosition - verticeStartPos;
    totaldirectionVectorLength = totaldirectionVector.length();
    speed = totaldirectionVectorLength/deltat;

    directionVector.normalize();

    //calculate step distance
    float step_distance = speed*opencover::cover->frameDuration();
    //float step_distance = speed*1/60;

    if(totalDistance <= 0)
	{
		totalDistance = distance;
	}
	//calculate remaining distance
	totalDistance = totalDistance-step_distance;
	//calculate new position
	newPosition = currentPos+(directionVector*step_distance);
    if (totalDistance <= 0)
	{
		visitedVertices++;
		totalDistance = 0;
		if (visitedVertices == verticesCounter)
		{
			maneuverCondition = false;
			maneuverFinished = true;
		}
	}
	return newPosition;
}

osg::Vec3 &Maneuver::followTrajectoryRel(osg::Vec3 currentPos, vector<osg::Vec3> polylineVertices, float speed)
{
    if(totalDistance == 0)
    {
    targetPosition = currentPos + polylineVertices[visitedVertices];
    }
    int verticesCounter = polylineVertices.size();
    //substract vectors
    directionVector = targetPosition - currentPos;
    float distance = directionVector.length();
    directionVector.normalize();
    //calculate step distance
    float step_distance = speed*opencover::cover->frameDuration();
    if(totalDistance == 0)
    {
        totalDistance = distance;
    }
    //calculate remaining distance
    totalDistance = totalDistance-step_distance;
    //calculate new position
    newPosition = currentPos+(directionVector*step_distance);
    if (totalDistance < 0)
    {
        visitedVertices++;
        totalDistance = 0;
        if (visitedVertices == verticesCounter)
        {
            maneuverCondition = false;
            maneuverFinished = true;
        }
    }
    return newPosition;
}

string &Maneuver::getName()
{
	return name;
}

void Maneuver::changeSpeedOfEntity(Entity *aktivCar, float dt)
{
	float negativeAcceleration = 50;
	float dv = negativeAcceleration*dt;
	if(aktivCar->getSpeed()>targetSpeed)
	{
		aktivCar->setSpeed(aktivCar->getSpeed()-dv);
	}
	else
	{
	aktivCar->setSpeed(targetSpeed);
	}
}<|MERGE_RESOLUTION|>--- conflicted
+++ resolved
@@ -27,49 +27,8 @@
 	name = oscManeuver::name.getValue();
 }
 
-<<<<<<< HEAD
 osg::Vec3 &Maneuver::followTrajectory(osg::Vec3 currentPos, vector<osg::Vec3> polylineVertices, float speed,float timer)
-=======
-void Maneuver::checkConditions()
-{
-	if (startConditionType == "time")
-	{
-		if (startTime<OpenScenarioPlugin::instance()->scenarioManager->simulationTime && maneuverFinished != true)
-		{
-			maneuverCondition = true;
-		}
-		else
-		{
-			maneuverCondition = false;
-		}
-	}
-	if (startConditionType == "distance")
-	{
-		auto activeCar = OpenScenarioPlugin::instance()->scenarioManager->getEntityByName(activeCarName);
-		auto passiveCar = OpenScenarioPlugin::instance()->scenarioManager->getEntityByName(passiveCarName);
-		if (activeCar->entityPosition[0] - passiveCar->entityPosition[0] >= relativeDistance && maneuverFinished == false)
-		{
-			maneuverCondition = true;
-		}
 
-	}
-	if (startConditionType == "termination")
-	{
-		for (list<Act*>::iterator act_iter = OpenScenarioPlugin::instance()->scenarioManager->actList.begin(); act_iter != OpenScenarioPlugin::instance()->scenarioManager->actList.end(); act_iter++)
-		{
-			for (list<Maneuver*>::iterator terminatedManeuver = (*act_iter)->maneuverList.begin(); terminatedManeuver != (*act_iter)->maneuverList.end(); terminatedManeuver++)
-			{
-				if ((*terminatedManeuver)->maneuverFinished == true && maneuverFinished == false && (*terminatedManeuver)->getName() == startAfterManeuver)
-				{
-					maneuverCondition = true;
-				}
-			}
-		}
-	}
-}
-
-osg::Vec3 &Maneuver::followTrajectory(osg::Vec3 currentPos, vector<osg::Vec3> polylineVertices, float speed)
->>>>>>> f3ad6b30
 {
     int verticesCounter = polylineVertices.size();
 
@@ -166,6 +125,44 @@
     return newPosition;
 }
 
+void Maneuver::checkConditions()
+{
+    if (startConditionType == "time")
+    {
+        if (startTime<OpenScenarioPlugin::instance()->scenarioManager->simulationTime && maneuverFinished != true)
+        {
+            maneuverCondition = true;
+        }
+        else
+        {
+            maneuverCondition = false;
+        }
+    }
+    if (startConditionType == "distance")
+    {
+        auto activeCar = OpenScenarioPlugin::instance()->scenarioManager->getEntityByName(activeCarName);
+        auto passiveCar = OpenScenarioPlugin::instance()->scenarioManager->getEntityByName(passiveCarName);
+        if (activeCar->entityPosition[0] - passiveCar->entityPosition[0] >= relativeDistance && maneuverFinished == false)
+        {
+            maneuverCondition = true;
+        }
+
+    }
+    if (startConditionType == "termination")
+    {
+        for (list<Act*>::iterator act_iter = OpenScenarioPlugin::instance()->scenarioManager->actList.begin(); act_iter != OpenScenarioPlugin::instance()->scenarioManager->actList.end(); act_iter++)
+        {
+            for (list<Maneuver*>::iterator terminatedManeuver = (*act_iter)->maneuverList.begin(); terminatedManeuver != (*act_iter)->maneuverList.end(); terminatedManeuver++)
+            {
+                if ((*terminatedManeuver)->maneuverFinished == true && maneuverFinished == false && (*terminatedManeuver)->getName() == startAfterManeuver)
+                {
+                    maneuverCondition = true;
+                }
+            }
+        }
+    }
+}
+
 string &Maneuver::getName()
 {
 	return name;
