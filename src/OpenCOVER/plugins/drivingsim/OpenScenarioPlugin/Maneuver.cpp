--- conflicted
+++ resolved
@@ -10,16 +10,7 @@
 
 Maneuver::Maneuver():
     StoryElement(),
-<<<<<<< HEAD
-    activeEvent(NULL),
-    trajectoryCatalogReference(""),
-	startAfterManeuver(""),
-	startConditionType("termination"),
-    targetSpeed(0),
-    finishedEvents(0)
-=======
     activeEvent(NULL)
->>>>>>> e8838770
 {
 }
 Maneuver::~Maneuver()
