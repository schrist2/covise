--- conflicted
+++ resolved
@@ -30,15 +30,10 @@
 	ScenarioManager();
 	void restart();
 	~ScenarioManager();
-<<<<<<< HEAD
-	Entity* getEntityByName(string entityName);
-    Maneuver* getManeuverByName(string maneuverName);
-	void initializeEntities();
-=======
     Entity* getEntityByName(std::string entityName);
     Maneuver* getManeuverByName(std::string maneuverName);
     Event* getEventByName(std::string eventName);
->>>>>>> 1310a8ef
+	void initializeEntities();
     bool conditionControl(Condition* condition);
 
     void conditionManager();
