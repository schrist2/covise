/* This file is part of COVISE.

   You can use it under the terms of the GNU Lesser General Public License
   version 2.1 or later, see lgpl-2.1.txt.

 * License: LGPL 2+ */

 /**************************************************************************
 ** ODD: OpenDRIVE Designer
 **   Frank Naegele (c) 2010
 **   <mail@f-naegele.de>
 **   14.07.2010
 **
 **************************************************************************/

#include "shapelateralsectioncommands.hpp"

 // Data //
 //
#include "src/data/roadsystem/sections/shapesection.hpp"

#include <cmath>



//#######################//
// MovePointLateralShapeSectionCommand //
//#######################//

MovePointLateralShapeSectionCommand::MovePointLateralShapeSectionCommand(ShapeSection *shapeSection, SplineControlPoint *corner, const QList<QPointF> &points, DataCommand *parent)
	: DataCommand(parent)
	, shapeSection_(shapeSection)
	, corner_(corner)
	, newPoints_(points)
{
	// Check for validity //
	//
	if (points.size() == 0)
	{
		setInvalid(); // Invalid
		setText(QObject::tr("MovePoint LateralShapeSection (invalid!)"));
		return;
	}
	else
	{
		setValid();
		setText(QObject::tr("MovePoint LateralShapeSection"));
	}


	foreach(PolynomialLateralSection *lateralSection, shapeSection_->getPolynomialLateralSections())
	{
		oldPoints_.append(lateralSection->getRealPointLow()->getPoint());
		oldPoints_.append(lateralSection->getRealPointHigh()->getPoint());
	}

}

/*! \brief .
*
*/
MovePointLateralShapeSectionCommand::~MovePointLateralShapeSectionCommand()
{
	if (isUndone())
	{

	}
	else
	{
		// nothing to be done
		// the section is now owned by the road
	}
}

/*! \brief .
*
*/
void
MovePointLateralShapeSectionCommand::redo()
{
	// set new points //
	//
	int i = 0;
	foreach(PolynomialLateralSection *lateralSection, shapeSection_->getPolynomialLateralSections())
	{
		QPointF p0 = newPoints_.at(i++);
		QPointF p1 = newPoints_.at(i++);
<<<<<<< HEAD
		if (abs(p0.x() - lateralSection->getTStart()) > NUMERICAL_ZERO6)
=======
		QPointF p2 = newPoints_.at(i++);
		QPointF p3 = newPoints_.at(i++);
		if (std::abs(p0.x() - lateralSection->getTStart()) > NUMERICAL_ZERO6)
>>>>>>> 98a711b7
		{
			shapeSection_->moveLateralSection(lateralSection, p0.x());
		}
		lateralSection->setControlPoints(p0, p1);    // , p2, p3);
	}
	shapeSection_->calculateShapeParameters();

    setRedone();
}

/*! \brief .
*
*/
void
MovePointLateralShapeSectionCommand::undo()
{
    // revert to old points //
    //
	int i = 0;
	foreach(PolynomialLateralSection *lateralSection, shapeSection_->getPolynomialLateralSections())
	{
		QPointF p0 = oldPoints_.at(i++);
		QPointF p1 = oldPoints_.at(i++);
<<<<<<< HEAD
		if (abs(p0.x() - lateralSection->getRealPointLow()->getPoint().x()) > NUMERICAL_ZERO6)
=======
		QPointF p2 = oldPoints_.at(i++);
		QPointF p3 = oldPoints_.at(i++);
		if (std::abs(p0.x() - lateralSection->getRealPointLow()->getPoint().x()) > NUMERICAL_ZERO6)
>>>>>>> 98a711b7
		{
			lateralSection->getParentSection()->moveLateralSection(lateralSection, p0.x());
		}
		lateralSection->setControlPoints(p0, p1);   // , p2, p3);
	}
	shapeSection_->calculateShapeParameters();


    setUndone();
}

/*! \brief Attempts to merge this command with other. Returns true on success; otherwise returns false.
*
*/
bool
MovePointLateralShapeSectionCommand::mergeWith(const QUndoCommand *other)
{
	// Check Ids //
	//
	if (other->id() != id())
	{
		return false;
	}

	const MovePointLateralShapeSectionCommand *command = static_cast<const MovePointLateralShapeSectionCommand *>(other);

	// Check parameters //
	//
	if ((corner_ != command->corner_) || (shapeSection_ != command->shapeSection_))
	{
		return false;
	}

	// Success //
	//
	newPoints_ = command->newPoints_; // adjust to new point, then let the undostack kill the new command

	return true;
}

//#######################//
// AddLateralShapeSectionCommand //
//#######################//

AddLateralShapeSectionCommand::AddLateralShapeSectionCommand(ShapeSection *shapeSection, PolynomialLateralSection *newSection, const QList<QPointF> &points, DataCommand *parent)
	: DataCommand(parent)
	, shapeSection_(shapeSection)
	, newSection_(newSection)
	, newPoints_(points)
{
	// Check for validity //
	//
	if (points.size() == 0)
	{
		setInvalid(); // Invalid
		setText(QObject::tr("Add LateralShapeSection (invalid!)"));
		return;
	}
	else
	{
		setValid();
		setText(QObject::tr("Add LateralShapeSection"));
	}


	foreach(PolynomialLateralSection *lateralSection, shapeSection_->getPolynomialLateralSections())
	{
		oldPoints_.append(lateralSection->getRealPointLow()->getPoint());
		oldPoints_.append(lateralSection->getRealPointHigh()->getPoint());
	}

}

/*! \brief .
*
*/
AddLateralShapeSectionCommand::~AddLateralShapeSectionCommand()
{
	if (isUndone())
	{

	}
	else
	{
		// nothing to be done
		// the section is now owned by the road
	}
}

/*! \brief .
*
*/
void
AddLateralShapeSectionCommand::redo()
{
	// set new points //
	//
	QMap<double, PolynomialLateralSection *>::ConstIterator it = shapeSection_->getPolynomialLateralSections().constBegin();
	int i = 0;
	while ((it != shapeSection_->getPolynomialLateralSections().constEnd()) && (it.value() != shapeSection_->getPolynomialLateralSectionNext(newSection_->getTStart())))
	{
		it.value()->setControlPoints(newPoints_.at(i), newPoints_.at(i + 1)); 
		it++;
		i += 2;
	}

	newSection_->setControlPoints(newPoints_.at(i), newPoints_.at(i + 1)); 
	i += 2;

	while (it != shapeSection_->getPolynomialLateralSections().constEnd())
	{
		it.value()->setControlPoints(newPoints_.at(i), newPoints_.at(i + 1)); 
		it++;
		i += 2;
	} 

	shapeSection_->addShape(newSection_->getTStart(), newSection_);

	shapeSection_->calculateShapeParameters();

	setRedone();
}

/*! \brief .
*
*/
void
AddLateralShapeSectionCommand::undo()
{
	shapeSection_->delShape(newSection_->getTStart());

	// revert to old points //
	//
	int i = 0;
	foreach(PolynomialLateralSection *lateralSection, shapeSection_->getPolynomialLateralSections())
	{
		lateralSection->setControlPoints(oldPoints_.at(i), oldPoints_.at(i + 1)); 
		i += 2;//		
	}

	shapeSection_->calculateShapeParameters();

	setUndone();
}

//##################################//
// DeleteLateralShapeSectionCommand //
//#################################//

DeleteLateralShapeSectionCommand::DeleteLateralShapeSectionCommand(ShapeSection *shapeSection, PolynomialLateralSection *polySection, const QList<QPointF> &points, DataCommand *parent)
	: DataCommand(parent)
	, shapeSection_(shapeSection)
	, polySection_(polySection)
	, newPoints_(points)
{
	// Check for validity //
	//
	if (points.size() == 0)
	{
		setInvalid(); // Invalid
		setText(QObject::tr("Delete LateralShapeSection (invalid!)"));
		return;
	}
	else
	{
		setValid();
		setText(QObject::tr("Delete LateralShapeSection"));
	}


	foreach(PolynomialLateralSection *lateralSection, shapeSection_->getPolynomialLateralSections())
	{
		oldPoints_.append(lateralSection->getRealPointLow()->getPoint());
		oldPoints_.append(lateralSection->getRealPointHigh()->getPoint());
	}

}

/*! \brief .
*
*/
DeleteLateralShapeSectionCommand::~DeleteLateralShapeSectionCommand()
{
	if (isUndone())
	{

	}
	else
	{
		// nothing to be done
		// the section is now owned by the road
	}
}

/*! \brief .
*
*/
void
DeleteLateralShapeSectionCommand::undo()
{
	// set new points //
	//
	QMap<double, PolynomialLateralSection *>::ConstIterator it = shapeSection_->getPolynomialLateralSections().constBegin();
	int i = 0;
	while ((it != shapeSection_->getPolynomialLateralSections().constEnd()) && (it.value() != shapeSection_->getPolynomialLateralSectionNext(polySection_->getTStart())))
	{
		it.value()->setControlPoints(oldPoints_.at(i), oldPoints_.at(i + 1)); 
		it++;
		i += 2;//		i += 4;
	}

	polySection_->setControlPoints(oldPoints_.at(i), oldPoints_.at(i + 1)); 
	i += 2;//		i += 4;

	while (it != shapeSection_->getPolynomialLateralSections().constEnd())
	{
		it.value()->setControlPoints(oldPoints_.at(i), oldPoints_.at(i + 1)); 
		it++;
		i += 2;//		i += 4;
	}

	shapeSection_->addShape(polySection_->getTStart(), polySection_);

	shapeSection_->calculateShapeParameters();

	setUndone();
}

/*! \brief .
*
*/
void
DeleteLateralShapeSectionCommand::redo()
{
	shapeSection_->delShape(polySection_->getTStart());

	// revert to old points //
	//
	int i = 0;
	foreach(PolynomialLateralSection *lateralSection, shapeSection_->getPolynomialLateralSections())
	{
		lateralSection->setControlPoints(newPoints_.at(i), newPoints_.at(i + 1)); 
		i += 2;//		i += 4;
	}

	shapeSection_->calculateShapeParameters();

	setRedone();
}



<|MERGE_RESOLUTION|>--- conflicted
+++ resolved
@@ -85,13 +85,7 @@
 	{
 		QPointF p0 = newPoints_.at(i++);
 		QPointF p1 = newPoints_.at(i++);
-<<<<<<< HEAD
-		if (abs(p0.x() - lateralSection->getTStart()) > NUMERICAL_ZERO6)
-=======
-		QPointF p2 = newPoints_.at(i++);
-		QPointF p3 = newPoints_.at(i++);
 		if (std::abs(p0.x() - lateralSection->getTStart()) > NUMERICAL_ZERO6)
->>>>>>> 98a711b7
 		{
 			shapeSection_->moveLateralSection(lateralSection, p0.x());
 		}
@@ -115,13 +109,7 @@
 	{
 		QPointF p0 = oldPoints_.at(i++);
 		QPointF p1 = oldPoints_.at(i++);
-<<<<<<< HEAD
-		if (abs(p0.x() - lateralSection->getRealPointLow()->getPoint().x()) > NUMERICAL_ZERO6)
-=======
-		QPointF p2 = oldPoints_.at(i++);
-		QPointF p3 = oldPoints_.at(i++);
 		if (std::abs(p0.x() - lateralSection->getRealPointLow()->getPoint().x()) > NUMERICAL_ZERO6)
->>>>>>> 98a711b7
 		{
 			lateralSection->getParentSection()->moveLateralSection(lateralSection, p0.x());
 		}
