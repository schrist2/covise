--- conflicted
+++ resolved
@@ -28,19 +28,8 @@
 		oscString value;
 	};
 
-<<<<<<< HEAD
 	typedef oscObjectVariable<oscUserData *> oscUserDataMember;
-=======
-public:
-    oscObjectBase(); ///< constructor
-    virtual ~oscObjectBase(); ///< destructor
-    virtual void initialize(OpenScenarioBase *b);
-
-    virtual bool parseFromXML(xercesc::DOMElement *currentElement);
-
-};
->>>>>>> 28c19410
 
 }
 
-#endif //OSC_USERDATA_H+#endif //OSC_USERDATA_H
