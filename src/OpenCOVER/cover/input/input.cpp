/* This file is part of COVISE.

   You can use it under the terms of the GNU Lesser General Public License
   version 2.1 or later, see lgpl-2.1.txt.

 * License: LGPL 2+ */

/*
 * input.cpp
 *
 *  Created on: Dec 5, 2014
 *      Author: svnvlad
 */

#include <config/CoviseConfig.h>
#include <cover/coVRMSController.h>
#include <cover/coVRDynLib.h>
#include <cover/coVRPluginSupport.h>
#include <net/tokenbuffer.h>

#include "coMousePointer.h"
#include "input.h"
#include "inputdevice.h"
#include "input_const.h"

#include <iostream>
#include <sstream>
#include <cassert>

using namespace std;
using namespace covise;

namespace opencover
{

Input *Input::instance()
{
    static Input *singleton = NULL;
    if (!singleton)
        singleton = new Input;
    return singleton;
}

Input::Input()
{
    activePerson = NULL;
}

bool Input::init()
{
    activePerson = NULL;

    initHardware();

    initObjects();
    initPersons();

    setActivePerson(0);

    update();

    if (coVRMSController::instance()->isMaster())
    {
        if (cover->debugLevel(0))
            printConfig();
    }

    return true;
}

coMousePointer *Input::mouse() const
{

    return m_mouse;
}

namespace
{

    template <typename Map>
    void clearMap(Map &map)
    {
        for (typename Map::iterator it = map.begin();
             it != map.end();
             ++it)
        {
            delete it->second;
        }
        map.clear();
    }
}

Input::~Input()
{
    persons.clear();

    delete m_mouse;

    clearMap(buttondevices);
    clearMap(trackingbodies);
    clearMap(valuators);
    clearMap(drivers);
    clearMap(plugins);
}

void Input::printConfig() const
{

    std::cout << "plugins:";
    for (std::map<std::string, DriverFactoryBase *>::const_iterator p = plugins.begin(); p != plugins.end(); p++)
    {
        std::cout << " " << p->first;
    }
    std::cout << std::endl;

    std::cout << "devices:";
    for (std::map<std::string, InputDevice *>::const_iterator d = drivers.begin(); d != drivers.end(); d++)
    {
        std::cout << " " << d->first << "(b:" << d->second->numButtons() << ", v:" << d->second->numValuators() << ", m:" << d->second->numBodies() << ")";
    }
    std::cout << std::endl;

    std::cout << "buttons:";
    for (std::map<std::string, ButtonDevice *>::const_iterator b = buttondevices.begin(); b != buttondevices.end(); b++)
    {
        std::cout << " " << b->first;
    }
    std::cout << std::endl;

    std::cout << "bodies:";
    for (std::map<std::string, TrackingBody *>::const_iterator b = trackingbodies.begin(); b != trackingbodies.end(); b++)
    {
        std::cout << " " << b->first;
    }
    std::cout << std::endl;

    std::cout << "persons: num=" << persons.size() << ", active=" << activePerson->name() << ", head=" << hasHead() << ", hand=" << hasHand() << std::endl;
}

bool Input::isTrackingOn() const
{

    if (!activePerson)
        return false;

    return (hasHand() || hasHead()) && activePerson->isVarying();
}

bool Input::hasHead() const
{

    if (!activePerson)
        return false;
    return activePerson->hasHead();
}

bool Input::isHeadValid() const
{
    if (!activePerson)
        return false;
    return activePerson->isHeadValid();
}

bool Input::hasHand(int num) const
{

    if (!activePerson)
        return false;
    return activePerson->hasHand(num);
}

bool Input::isHandValid(int num) const
{
    if (!activePerson)
        return false;
    return activePerson->isHandValid(num);
}

const osg::Matrix &Input::getHeadMat() const
{

    return activePerson->getHeadMat();
}

const osg::Matrix &Input::getHandMat(int num) const
{

    return activePerson->getHandMat(num);
}

unsigned int Input::getButtonState(int num) const
{

    return activePerson->getButtonState(num);
}

double Input::getValuatorValue(size_t idx) const
{

    return activePerson->getValuatorValue(idx);
}

/**
 * @brief Input::configPath Helper function for config file reading
 * @param src Config section string
 * @param n "name" number
 * @return concat string+number
 */
string Input::configPath(string src, int n)
{
    stringstream sstr;
    sstr << "COVER.Input";
    if (!src.empty())
        sstr << "." << src;
    if (n >= 0)
        sstr << ":" << n;
    return sstr.str();
}

bool Input::initHardware()
{
    plugins["const"] = new DriverFactory<ConstInputDevice>("const");

    m_mouse = new coMousePointer;

    return true;
}

namespace
{

    template <typename Map>
    typename Map::mapped_type findInMap(const Map &map, const typename Map::key_type &key)
    {
        typename Map::const_iterator it = map.find(key);
        if (it == map.end())
            return NULL;

        return it->second;
    }
}

Person *Input::getPerson(const std::string &name)
{

    if (name.empty())
        return NULL;

    Person *person = findInMap(persons, name);
    if (!person)
    {
        person = new Person(name);
        persons[name] = person;
    }
    return person;
}

TrackingBody *Input::getBody(const std::string &name)
{

    if (name.empty())
        return NULL;

    TrackingBody *body = findInMap(trackingbodies, name);
    if (!body)
    {
        body = new TrackingBody(name);
        trackingbodies[name] = body;
    }
    return body;
}

ButtonDevice *Input::getButtons(const std::string &name)
{

    if (name.empty())
        return NULL;

    ButtonDevice *buttons = findInMap(buttondevices, name);
    if (!buttons)
    {
        buttons = new ButtonDevice(name);
        buttondevices[name] = buttons;
    }
    return buttons;
}

Valuator *Input::getValuator(const std::string &name)
{

    if (name.empty())
        return NULL;

    Valuator *val = findInMap(valuators, name);
    if (!val)
    {
        val = new Valuator(name);
        valuators[name] = val;
    }
    return val;
}

DriverFactoryBase *Input::getDriverPlugin(const std::string &type)
{

    DriverFactoryBase *fact = findInMap(plugins, type);
    if (!fact)
    {
        CO_SHLIB_HANDLE handle = coVRDynLib::dlopen(coVRDynLib::libName(std::string("input_") + type));
        if (!handle)
        {
            std::cerr << "failed to open device driver plugin: " << coVRDynLib::dlerror() << std::endl;
            return NULL;
        }
        typedef DriverFactoryBase *(*NewDriverFactory)(void);
        NewDriverFactory newDriverFactory = (NewDriverFactory)coVRDynLib::dlsym(handle, "newDriverFactory");
        if (!newDriverFactory)
        {
            std::cerr << "malformed device driver plugin: no newDriverFactory function" << std::endl;
            coVRDynLib::dlclose(handle);
            return NULL;
        }
        fact = newDriverFactory();
        fact->setLibHandle(handle);
        plugins[type] = fact;
    }
    return fact;
}

InputDevice *Input::getDevice(const std::string &name)
{

    //std::cerr << "Input: looking for dev " << name << std::endl;
    InputDevice *dev = findInMap(drivers, name);
    if (!dev)
    {
        std::string conf = configPath("Device." + name);
        std::string type = coCoviseConfig::getEntry("driver", conf, "const");
        //std::cerr << "Input: creating dev " << name << ", driver " << type << std::endl;
        DriverFactoryBase *plug = getDriverPlugin(coVRMSController::instance()->isMaster() ? type : "const");
        if (!plug)
        {
            std::cerr << "Input: replaced driver " << name << " with \"const\"" << std::endl;
            plug = getDriverPlugin("const");
        }
        if (plug)
        {
            dev = plug->newInstance("COVER.Input.Device." + name);
            drivers[name] = dev;
            if (dev->needsThread())
                dev->start();
        }
    }
    return dev;
}

bool Input::initPersons()
{
    std::vector<std::string> personNames = coCoviseConfig::getScopeNames(configPath("Persons"), "Person");

    if (personNames.empty())
    {
        cout << "Input: Persons must be configured!" << endl;
        personNames.push_back("default");
    }

    activePerson = NULL;

    for (size_t i = 0; i < personNames.size(); ++i)
    {
        Person *p = getPerson(personNames[i]);

        if (!activePerson)
            activePerson = p;
    }

    return true;
}

bool Input::initObjects()
{

    std::vector<std::string> objects = coCoviseConfig::getScopeNames(configPath("Objects"), "Object");

    for (int n = 0; n < objects.size(); ++n)
    {

        string conf = configPath("Objects.Object:" + objects[n]); //config string for reading this object config
        string bodyName = coCoviseConfig::getEntry("body", conf, "");
        TrackingBody *body = getBody(bodyName);
        if (!body)
            std::cerr << "Input: did not find body " << bodyName << std::endl;
    }

    return true;
}

//=======================================End of init section================================================

size_t Input::getNumPersons() const
{
    return persons.size();
}

/**
* @brief Input::setActivePerson Sets an active person
* @param numPerson Number of person
* @return 0 on success
*/
bool Input::setActivePerson(size_t num)
{
    Person *p = getPerson(num);
    if (!p)
    {
        std::cerr << "Input: no person for index " << num << std::endl;
        return false;
    }

    activePerson = p;
<<<<<<< HEAD
    activePersonNumber = num;
=======

    std::cerr << "Input: switched to person " << activePerson->name() << std::endl;
>>>>>>> b97b2277
    return true;
}

Person *Input::getPerson(size_t num) const
{

    if (num >= persons.size())
        return NULL;

    size_t idx = 0;
    for (PersonMap::const_iterator it = persons.begin();
         it != persons.end();
         ++it)
    {
        if (num == idx)
        {
            return it->second;
        }
        ++idx;
    }

    return NULL;
}

size_t Input::getCurrentPersonIndex() const
{
    size_t idx = 0;
    for (PersonMap::const_iterator it = persons.begin();
         it != persons.end();
         ++it)
    {
        if (it->second == activePerson)
        {
            return idx;
        }
        ++idx;
    }
    return 0;
}

/**
 * @brief Input::update Updates all device data. Must be called at the main loop at every frame once
 * @return 0
 */
void Input::update()
{
    unsigned nBodies = trackingbodies.size(), nButtons = buttondevices.size(), nValuators = valuators.size();
    unsigned int len = 0;
    osg::Matrix mouse = osg::Matrix::identity();
    if (coVRMSController::instance()->isMaster())
    {

        for (auto d : drivers)
            d.second->update();

        TokenBuffer tb;
        tb << nButtons << nValuators << nBodies;

        m_mouse->update();
        tb << m_mouse->wheel(0) << m_mouse->wheel(1);
        mouse = m_mouse->getMatrix();
        for (int i = 0; i < 16; ++i)
        {
            tb << mouse(i / 4, i % 4);
        }

        for (ButtonDeviceMap::iterator ob = buttondevices.begin(); ob != buttondevices.end(); ++ob)
        {
            ButtonDevice *b = ob->second;
            b->update();
            tb << b->getButtonState();
        }

        for (ValuatorMap::iterator it = valuators.begin(); it != valuators.end(); ++it)
        {
            Valuator *v = it->second;
            v->update();
            tb << v->getValue();
            std::pair<double, double> range = v->getRange();
            tb << range.first << range.second;
        }

        for (TrackingBodyMap::iterator ob = trackingbodies.begin(); ob != trackingbodies.end(); ++ob)
        {
            ob->second->update();
            int isVal = ob->second->isValid(), isVar = ob->second->isVarying(), is6Dof = ob->second->is6Dof();
            tb << isVal;
            tb << isVar;
            tb << is6Dof;
            for (int i = 0; i < 16; ++i)
                tb << ob->second->getMat().ptr()[i];
        }

        len = tb.get_length();
        coVRMSController::instance()->sendSlaves(&len, sizeof(len));
        coVRMSController::instance()->sendSlaves(tb.get_data(), len);
    }
    else
    {
        coVRMSController::instance()->readMaster(&len, sizeof(len));
        char *data = new char[len];
        coVRMSController::instance()->readMaster(data, len);
        TokenBuffer tb(data, len);
        tb >> nButtons >> nValuators >> nBodies;

        if (nButtons != buttondevices.size())
        {
            std::cerr << "Input (id=" << coVRMSController::instance()->getID() << "): buttondevices.size() is " << buttondevices.size() << ", should be " << nButtons << std::endl;
            exit(1);
        }

        if (nValuators != valuators.size())
        {
            std::cerr << "Input (id=" << coVRMSController::instance()->getID() << "): valuators.size() is " << valuators.size() << ", should be " << nValuators << std::endl;
            exit(1);
        }

        if (nBodies != trackingbodies.size())
        {
            std::cerr << "Input (id=" << coVRMSController::instance()->getID() << "): trackingbodies.size() is " << trackingbodies.size() << ", should be " << nBodies << std::endl;
            exit(1);
        }

        tb >> m_mouse->wheelCounter[0] >> m_mouse->wheelCounter[1];
        for (int i = 0; i < 16; ++i)
        {
            tb >> mouse(i / 4, i % 4);
        }
        m_mouse->setMatrix(mouse);

        for (ButtonDeviceMap::iterator ob = buttondevices.begin(); ob != buttondevices.end(); ++ob)
        {
            unsigned int bs;
            tb >> bs;
            ob->second->setButtonState(bs);
        }

        for (ValuatorMap::iterator it = valuators.begin(); it != valuators.end(); ++it)
        {
            Valuator *v = it->second;
            double value = 0., min = 0., max = 0.;
            tb >> value >> min >> max;
            v->setValue(value);
            v->setRange(min, max);
        }

        for (TrackingBodyMap::iterator ob = trackingbodies.begin(); ob != trackingbodies.end(); ++ob)
        {
            osg::Matrix mat;
            int isVal = 0, isVar = 0, is6Dof = 0;
            tb >> isVal;
            tb >> isVar;
            tb >> is6Dof;
            for (int i = 0; i < 16; ++i)
                tb >> mat.ptr()[i];
            ob->second->setMat(mat);
            ob->second->setValid(isVal != 0);
            ob->second->setVarying(isVar != 0);
            ob->second->set6Dof(is6Dof != 0);
        }
    }
}
}<|MERGE_RESOLUTION|>--- conflicted
+++ resolved
@@ -417,12 +417,9 @@
     }
 
     activePerson = p;
-<<<<<<< HEAD
     activePersonNumber = num;
-=======
 
     std::cerr << "Input: switched to person " << activePerson->name() << std::endl;
->>>>>>> b97b2277
     return true;
 }
 
