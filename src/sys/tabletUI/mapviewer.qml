/****************************************************************************
**
** Copyright (C) 2015 The Qt Company Ltd.
** Contact: http://www.qt.io/licensing/
**
** This file is part of the examples of the Qt Toolkit.
**
** $QT_BEGIN_LICENSE:BSD$
** You may use this file under the terms of the BSD license as follows:
**
** "Redistribution and use in source and binary forms, with or without
** modification, are permitted provided that the following conditions are
** met:
**   * Redistributions of source code must retain the above copyright
**     notice, this list of conditions and the following disclaimer.
**   * Redistributions in binary form must reproduce the above copyright
**     notice, this list of conditions and the following disclaimer in
**     the documentation and/or other materials provided with the
**     distribution.
**   * Neither the name of The Qt Company Ltd nor the names of its
**     contributors may be used to endorse or promote products derived
**     from this software without specific prior written permission.
**
**
** THIS SOFTWARE IS PROVIDED BY THE COPYRIGHT HOLDERS AND CONTRIBUTORS
** "AS IS" AND ANY EXPRESS OR IMPLIED WARRANTIES, INCLUDING, BUT NOT
** LIMITED TO, THE IMPLIED WARRANTIES OF MERCHANTABILITY AND FITNESS FOR
** A PARTICULAR PURPOSE ARE DISCLAIMED. IN NO EVENT SHALL THE COPYRIGHT
** OWNER OR CONTRIBUTORS BE LIABLE FOR ANY DIRECT, INDIRECT, INCIDENTAL,
** SPECIAL, EXEMPLARY, OR CONSEQUENTIAL DAMAGES (INCLUDING, BUT NOT
** LIMITED TO, PROCUREMENT OF SUBSTITUTE GOODS OR SERVICES; LOSS OF USE,
** DATA, OR PROFITS; OR BUSINESS INTERRUPTION) HOWEVER CAUSED AND ON ANY
** THEORY OF LIABILITY, WHETHER IN CONTRACT, STRICT LIABILITY, OR TORT
** (INCLUDING NEGLIGENCE OR OTHERWISE) ARISING IN ANY WAY OUT OF THE USE
** OF THIS SOFTWARE, EVEN IF ADVISED OF THE POSSIBILITY OF SUCH DAMAGE."
**
** $QT_END_LICENSE$
**
****************************************************************************/

//! [Imports]
import QtQuick 2.0
import QtPositioning 5.5
import QtLocation 5.6
//! [Imports]

Rectangle {
    anchors.fill: parent
    //! [Initialize Plugin]
    Plugin {
        id: myPlugin
        name: "osm" // "mapboxgl", "esri", ...
        //specify plugin parameters if necessary
        //PluginParameter {...}
        //PluginParameter {...}
        //...
    }
    //! [Initialize Plugin]


    property variant locationHeli: QtPositioning.coordinate( 50.9, 6.5)
    property string markerName: "testName"

    //! [Places MapItemView]
    Map {
        id: map
        anchors.fill: parent
        plugin: myPlugin;
        center: locationHeli
        zoomLevel: 13
        MapQuickItem {
                        id: simpleMarker
                        coordinate: locationHeli

                        anchorPoint.x: simage.width * 0.5
                        anchorPoint.y: simage.height

                        sourceItem: Column {
                            Image { id: simage; source: "marker.png" }
                            Text { id: smarkerlable; text: markerName; font.bold: true }
                        }
            }


        MapPolyline {
                id: polyline
                line.width: 3
                line.color: 'green'
            }

        Component.onCompleted: {
            var lines = []
            console.error("aa");
            for(var i=0; i < size; i++){
                lines[i] = geopath.coordinateAt(i);
            }
            polyline.path = lines
        }
    }
    //! [Places MapItemView]

<<<<<<< HEAD
    //this widget displays the altitude of the helicopter
    Image{
        x: 10
        y: 210
        source: "scale.png"
    }
    
    Rectangle {
        id: pointer
        width: 20
        height: 20
        x: 68.5
        y: 617
        z: 1
        color: "white"
        border.color: "black"
        border.width: 3
        radius: 10
    }
    
    Text{
        id: pText
        x: 110
        y: 617
        z: 1
        color: "black"
	font.pointSize: 16
        text: "500"
    }

=======
//    Connections {
//        target: searchModel
//        onStatusChanged: {
//            if (searchModel.status == PlaceSearchModel.Error)
//                console.log(searchModel.errorString());
//        }
//    }
    function updatePath()
    {
            console.error("bb");
	        var lines = []
			console.Error(geopath.path.size);
			console.Error(size);
			console.Error(geopath);
            for(var i=0; i < geopath.path.size; i++){
                lines[i] = geopath.coordinateAt(i);
            }
            polyline.path = lines
     }
>>>>>>> b7bd2986
    function setMarker(name, latitude, longitude, altitude)
    {
            locationHeli = QtPositioning.coordinate( latitude, longitude);
            markerName = name;
	    pointer.y = 617 - 0.85*(altitude - 500);
	    pText.y = 617 - 0.85*(altitude - 500);
	    pText.text = altitude;
	    
     }
    function center(latitude, longitude)
    {
            map.center = QtPositioning.coordinate( latitude, longitude);
     }
}
<|MERGE_RESOLUTION|>--- conflicted
+++ resolved
@@ -99,7 +99,6 @@
     }
     //! [Places MapItemView]
 
-<<<<<<< HEAD
     //this widget displays the altitude of the helicopter
     Image{
         x: 10
@@ -130,14 +129,6 @@
         text: "500"
     }
 
-=======
-//    Connections {
-//        target: searchModel
-//        onStatusChanged: {
-//            if (searchModel.status == PlaceSearchModel.Error)
-//                console.log(searchModel.errorString());
-//        }
-//    }
     function updatePath()
     {
             console.error("bb");
@@ -150,7 +141,6 @@
             }
             polyline.path = lines
      }
->>>>>>> b7bd2986
     function setMarker(name, latitude, longitude, altitude)
     {
             locationHeli = QtPositioning.coordinate( latitude, longitude);
