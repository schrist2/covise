--- conflicted
+++ resolved
@@ -55,31 +55,13 @@
     container->setFocusPolicy(Qt::TabFocus);
     widget = container;
     
-<<<<<<< HEAD
-
-    QGeoPath geopath;
-    geopath.addCoordinate(QGeoCoordinate(50.9, 6.5));
-    geopath.addCoordinate(QGeoCoordinate(50.8, 6.5));
-    geopath.addCoordinate(QGeoCoordinate(50.8, 6.6));
-
     quickView->engine()->rootContext()->setContextProperty("geopath", QVariant::fromValue(geopath));
     quickView->engine()->rootContext()->setContextProperty("size", geopath.path().size());
-=======
-
-    quickView->engine()->rootContext()->setContextProperty("geopath", QVariant::fromValue(geopath));
-    int size = geopath.path().size();
-    quickView->engine()->rootContext()->setContextProperty("size", size);
->>>>>>> b7bd2986
 
     quickView->engine()->addImportPath(QString(":/imports"));
     quickView->setSource(QUrl(QString("qrc:///mapviewer.qml")));
     
 
-<<<<<<< HEAD
-=======
-    //quickView->setWidth(640);
-    //quickView->setHeight(640);
->>>>>>> b7bd2986
     quickView->show();
     QObject *item = quickView->rootObject();
     Q_ASSERT(item);
